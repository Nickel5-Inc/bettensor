--- conflicted
+++ resolved
@@ -461,23 +461,14 @@
         for i in range(NUM_RETRIES):
             bt.logging.info(f"Attempting to set weights, attempt {i+1} of {NUM_RETRIES}")
             try:
-<<<<<<< HEAD
-                result = self.set_weights_with_timeout(
-=======
                 result = self.subtensor.set_weights(
->>>>>>> 475fe474
                     netuid=self.neuron_config.netuid,
                     wallet=self.wallet,
                     uids=self.metagraph.uids,
                     weights=weights,
                     version_key=__spec_version__,
                     wait_for_inclusion=False,
-<<<<<<< HEAD
-                    wait_for_finalization=True,
-                    timeout=90
-=======
                     wait_for_finalization=True
->>>>>>> 475fe474
                 )
                 bt.logging.trace(f"Set weights result: {result}")
                 
@@ -495,35 +486,4 @@
                 time.sleep(10)
         
         bt.logging.error("Failed to set weights after all attempts.")
-        return False
-
-    def set_weights_with_timeout(self, netuid, wallet, uids, weights, version_key, wait_for_inclusion, wait_for_finalization, timeout):
-        result = [None]
-        exception = [None]
-
-        def target():
-            try:
-                result[0] = self.subtensor.set_weights(
-                    netuid=netuid,
-                    wallet=wallet,
-                    uids=uids,
-                    weights=weights,
-                    version_key=version_key,
-                    wait_for_inclusion=wait_for_inclusion,
-                    wait_for_finalization=wait_for_finalization
-                )
-            except Exception as e:
-                exception[0] = e
-
-        thread = threading.Thread(target=target)
-        thread.start()
-        thread.join(timeout)
-        
-        if thread.is_alive():
-            thread.join()  # Ensure the thread is properly cleaned up
-            raise TimeoutError("Operation timed out")
-        
-        if exception[0]:
-            raise exception[0]
-        
-        return result[0]+        return False