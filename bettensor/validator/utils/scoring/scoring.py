--- conflicted
+++ resolved
@@ -22,24 +22,12 @@
 import copy
 import asyncio
 import async_timeout
-<<<<<<< HEAD
-import warnings
-import math
-import bittensor as bt
-from sqlalchemy import text
-from collections import defaultdict, Counter
-=======
 import random
 import copy
 import scipy.special
->>>>>>> 0f4a3310
-
-from pydantic import BaseModel, field_validator, validator
-from typing import List, Dict, Any, Optional, Union, Tuple, Set
-from enum import Enum
-import pandas as pd
-
-from bettensor.validator.utils.scoring.scoring_data import ScoringData
+
+from bettensor.validator.utils.database.database_manager import DatabaseManager
+from .scoring_data import ScoringData
 from .entropy_system import EntropySystem
 from bettensor.validator.utils.database.database_init import initialize_database
 from bettensor.validator.utils.database.database_manager import DatabaseManager
@@ -867,14 +855,6 @@
             day = self._get_day_index(day)
             bt.logging.debug(f"Calculating weights for day {day}")
             
-<<<<<<< HEAD
-            # Include all tiers (except tier 0) in the redistribution
-            for tier in range(1, self.num_tiers):
-                tier_miners = valid_miners[current_tiers[valid_miners] == tier]
-                config = self.tier_configs[tier]
-                
-                if len(tier_miners) > 0:
-=======
             # Setup weights array with zeros
             weights = np.zeros(self.num_miners)
             
@@ -890,33 +870,11 @@
             for tier in range(1, len(self.tier_configs) + 1):
                 miners = np.where(current_tiers == tier)[0]
                 if len(miners) > 0:
->>>>>>> 0f4a3310
                     populated_tiers[tier] = {
                         'miners': miners,
                         'base_incentive': self.tier_configs[tier-1]['incentive'],
                         'adjusted_incentive': self.tier_configs[tier-1]['incentive']
                     }
-<<<<<<< HEAD
-                    total_populated_incentive += config["capacity"] * config["incentive"]
-                else:
-                    empty_tier_incentives += config["capacity"] * config["incentive"]
-                    bt.logging.debug(f"Tier {tier-1} is empty, redistributing {config['capacity'] * config['incentive']:.4f} incentive")
-            
-            # Redistribute empty tier incentives proportionally
-            if empty_tier_incentives > 0 and total_populated_incentive > 0:
-                for tier_data in populated_tiers.values():
-                    proportion = tier_data['base_incentive'] / total_populated_incentive
-                    additional_incentive = empty_tier_incentives * proportion
-                    tier_data['adjusted_incentive'] = tier_data['base_incentive'] + additional_incentive
-                    bt.logging.debug(f"Adding {additional_incentive:.4f} redistributed incentive")
-            else:
-                for tier_data in populated_tiers.values():
-                    tier_data['adjusted_incentive'] = tier_data['base_incentive']
-
-            # Calculate total allocation after redistribution
-            total_allocation = sum(data['adjusted_incentive'] for data in populated_tiers.values())
-=======
->>>>>>> 0f4a3310
             
             if not populated_tiers:
                 return weights
@@ -1010,49 +968,6 @@
             
             # Log weight distribution by tier
             for tier in populated_tiers:
-<<<<<<< HEAD
-                tier_miners = populated_tiers[tier]['miners']
-                allocation = tier_allocations[tier]
-                tier_scores = self.composite_scores[tier_miners, day, tier-1]
-                
-                if len(tier_miners) > 1:
-                    # Enhance score separation before normalization
-                    scores_mean = np.mean(tier_scores)
-                    scores_std = np.std(tier_scores)
-                    if scores_std > 0:
-                        spread_scores = (tier_scores - scores_mean) * spread_factor
-                        temperature = 0.5
-                        exp_scores = np.exp(spread_scores / temperature)
-                        normalized_scores = exp_scores / exp_scores.sum()
-                    else:
-                        normalized_scores = np.ones_like(tier_scores) / len(tier_scores)
-                    
-                    center = allocation['center']
-                    spread = (allocation['end'] - allocation['start']) / 2
-                    tier_weights = center + (normalized_scores - 0.5) * spread * 1.5
-                    tier_weights = np.clip(tier_weights, allocation['start'], allocation['end'])
-                else:
-                    tier_weights = np.array([allocation['center']])
-
-                weights[tier_miners] = tier_weights
-
-            # Normalize final weights
-            total_weight = weights.sum()
-            if total_weight > 0:
-                weights /= total_weight
-                
-                # Verification logging
-                for tier in populated_tiers:
-                    tier_miners = np.where((current_tiers == tier) & (weights > 0))[0]
-                    if len(tier_miners) > 0:
-                        tier_sum = weights[tier_miners].sum()
-                        tier_spread = weights[tier_miners].max() - weights[tier_miners].min()
-                        bt.logging.info(f"Tier {tier-1} final distribution:")
-                        bt.logging.info(f"  Weight range: {weights[tier_miners].min():.6f} - {weights[tier_miners].max():.6f}")
-                        bt.logging.info(f"  Weight spread: {tier_spread:.6f}")
-                        bt.logging.info(f"  Total weight: {tier_sum:.4f}")
-
-=======
                 tier_miners = np.where(current_tiers == tier)[0]
                 if len(tier_miners) > 0:
                     tier_sum = weights[tier_miners].sum()
@@ -1070,7 +985,6 @@
                 top_20pct_weight = weights[sorted_miners[-top_20pct_count:]].sum()
                 bt.logging.info(f"Top 20% miners ({top_20pct_count}) get {top_20pct_weight*100:.1f}% of weight")
             
->>>>>>> 0f4a3310
             final_sum = weights.sum()
             bt.logging.info(f"Final weight sum: {final_sum:.6f}")
             
