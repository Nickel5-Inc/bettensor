import traceback
import pytz
import bittensor as bt
import numpy as np
from datetime import datetime, timedelta, timezone
from bettensor.validator.utils.database.database_manager import DatabaseManager
from typing import List, Tuple, Dict
from collections import defaultdict


class ScoringData:
    def __init__(self, scoring_system):
        self.scoring_system = scoring_system
        self.db_manager = scoring_system.db_manager
        self.validator = scoring_system.validator
        self.miner_stats = defaultdict(lambda: {
            'clv': 0.0,
            'roi': 0.0,
            'entropy': 0.0,
            'sortino': 0.0,
            'composite_daily': 0.0,
            'tier_scores': {}
        })
        self.init_miner_stats()

    @property
    def current_day(self):
        return int(self.scoring_system.current_day)

    @property
    def num_miners(self):
        return self.scoring_system.num_miners

    @property
    def tiers(self):
        return self.scoring_system.tiers

    def preprocess_for_scoring(self, date_str):
        bt.logging.debug(f"Preprocessing for scoring on date: {date_str}")

        # Step 1: Get closed games for that day (Outcome != 3)
        closed_games = self._fetch_closed_game_data(date_str)

        if not closed_games:
            bt.logging.warning("No closed games found for the given date.")
            return np.array([]), np.array([]), np.array([])

        game_ids = [game["external_id"] for game in closed_games]

        # Step 2: Get all predictions for each of those closed games
        predictions = self._fetch_predictions(game_ids)
 
        # Step 3: Ensure predictions have their payout calculated and outcome updated
        predictions = self._update_predictions_with_payout(predictions, closed_games)

       
        # Step 4: Structure prediction data into the format necessary for scoring
        structured_predictions = np.array(
            [
                [
                    int(pred["miner_uid"]),
                    int(pred["game_id"]),
                    int(pred["predicted_outcome"]),
                    float(pred["predicted_odds"]),
                    float(pred["payout"]) if pred["payout"] is not None else 0.0,
                    float(pred["wager"]),
                ]
                for pred in predictions
                if pred["game_id"] in game_ids
            ]
        )

        bt.logging.debug(f"Structured predictions: {structured_predictions}")

        results = np.array(
            [
                [
                    int(game["external_id"]),
                    int(game["outcome"]),   
                ]
                for game in closed_games
            ]
        )

        closing_line_odds = np.array(
            [
                [
                    int(game["external_id"]),
                    float(game["team_a_odds"]),
                    float(game["team_b_odds"]),
                    float(game["tie_odds"]) if game["tie_odds"] is not None else 0.0,
                ]
                for game in closed_games
            ]
        )

        bt.logging.debug(
            f"Structured predictions shape: {structured_predictions.shape}"
        )
        bt.logging.debug(f"Closing line odds shape: {closing_line_odds.shape}")
        bt.logging.debug(f"Results shape: {results.shape}")

        bt.logging.debug(f"First 5 structured predictions: {structured_predictions[:5]}")
        bt.logging.debug(f"First 5 closing line odds: {closing_line_odds[:5]}")
        bt.logging.debug(f"First 5 results: {results[:5]}")

        return structured_predictions, closing_line_odds, results

    def _fetch_closed_game_data(self, date_str):
        """
        Fetch all closed games for the given date.
        """
        query = """
            SELECT 
                game_id,
                external_id,
                team_a,
                team_b,
                team_a_odds,
                team_b_odds,
                tie_odds,
                can_tie,
                event_start_date,
                create_date,
                last_update_date,
                sport,
                league,
                outcome,
                active
            FROM game_data
            WHERE DATE(event_start_date) = DATE(?) AND outcome != 3
        """
        return self.db_manager.fetch_all(query, (date_str,))

    def _fetch_predictions(self, game_ids):
        query = """
        SELECT * FROM predictions
        WHERE game_id IN ({})
        """.format(
            ",".join(["?"] * len(game_ids))
        )
        return self.db_manager.fetch_all(query, game_ids)

    def _update_predictions_with_payout(self, predictions, closed_games):
        

        game_outcomes = {game["external_id"]: game["outcome"] for game in closed_games}
        for pred in predictions:
            game_id = pred["game_id"]
            miner_uid = pred["miner_uid"]
            outcome = game_outcomes.get(game_id)
            if outcome is not None and pred["payout"] is None:
                wager = float(pred["wager"])
                predicted_outcome = pred["predicted_outcome"]
                if int(predicted_outcome) == int(outcome):
                    payout = wager * float(pred["predicted_odds"])
                    bt.logging.debug(f"Correct prediction for miner {miner_uid}: Payout set to {payout}")
                else:
                    payout = 0.0
                    bt.logging.debug(f"Incorrect prediction for miner {miner_uid}: Payout set to 0.0")
                self.db_manager.execute_query(
                    """
                    UPDATE predictions
                    SET payout = ?, outcome = ?
                    WHERE prediction_id = ?
                    """,
                    (payout, outcome, pred["prediction_id"]),
                )
                pred["payout"] = payout
                pred["outcome"] = outcome
        return predictions
    def validate_data_integrity(self):
        """Validate that all predictions reference closed games with valid outcomes."""
        invalid_predictions = self.db_manager.fetch_all(
            """
            SELECT p.prediction_id, p.game_id, g.outcome
            FROM predictions p
            LEFT JOIN game_data g ON p.game_id = g.external_id
            WHERE g.outcome IS NULL OR g.external_id IS NULL
            """,
            (),
        )

        if invalid_predictions:
            bt.logging.error(f"Invalid predictions found: {len(invalid_predictions)}")
            bt.logging.error(
                f"Sample of invalid predictions: {invalid_predictions[:5]}"
            )
            raise ValueError(
                "Data integrity check failed: Some predictions reference invalid or open games."
            )
        else:
            bt.logging.debug("All predictions reference valid closed games.")

    def init_miner_stats(self):
        bt.logging.trace("Initializing Miner Stats")
        try:
            count = self.db_manager.fetch_one("SELECT COUNT(*) FROM miner_stats")["COUNT(*)"]
            bt.logging.trace(f"Miner stats count: {count}")
            
            if count == 0:
                bt.logging.info("Initializing miner_stats table with zero values.")
                
                insert_query = """
                INSERT INTO miner_stats (
                    miner_hotkey, miner_coldkey, miner_uid, miner_rank, miner_status,
                    miner_cash, miner_current_incentive, miner_current_tier,
                    miner_current_scoring_window, miner_current_composite_score,
                    miner_current_sharpe_ratio, miner_current_sortino_ratio,
                    miner_current_roi, miner_current_clv_avg, miner_last_prediction_date,
                    miner_lifetime_earnings, miner_lifetime_wager_amount,
                    miner_lifetime_roi, miner_lifetime_predictions,
                    miner_lifetime_wins, miner_lifetime_losses, miner_win_loss_ratio
                ) VALUES (?, ?, ?, ?, ?, ?, ?, ?, ?, ?, ?, ?, ?, ?, ?, ?, ?, ?, ?, ?, ?, ?)
                """
                
                initial_values = [
                    (f"hotkey_{i}", f"coldkey_{i}", i, 0, "active",
                    0.0, 0.0, 0, 0, 0.0,
                    0.0, 0.0, 0.0, 0.0, None,
                    0.0, 0.0, 0.0, 0, 0, 0, 0.0)
                    for i in range(self.num_miners)
                ]
                
                count = self.db_manager.executemany(insert_query, initial_values)
                bt.logging.trace(f"Inserted {count} rows into miner_stats table.")
                
                bt.logging.info(f"Successfully initialized {count} miners in miner_stats table.")
            else:
                bt.logging.info("miner_stats table is not empty. Skipping initialization.")
        
        except Exception as e:
            bt.logging.error(f"Error initializing miner_stats: {str(e)}")
            raise

    def update_miner_stats(self, current_day):
        try:
            self.db_manager.begin_transaction()
            bt.logging.info(f"Updating miner stats for day {current_day}...")

<<<<<<< HEAD
            # Update miner_hotkey and miner_coldkey from metagraph
            for miner_uid in range(len(self.validator.metagraph.hotkeys)-1):
                hotkey = self.validator.metagraph.hotkeys[miner_uid]
                coldkey = self.validator.metagraph.coldkeys[miner_uid]

                update_keys_query = """
                    UPDATE miner_stats
                    SET
                        miner_hotkey = ?,
                        miner_coldkey = ?
                    WHERE miner_uid = ?
                """
                self.db_manager.execute_query(update_keys_query, (hotkey, coldkey, miner_uid))

            # Update lifetime statistics
            self._update_lifetime_statistics()

            # Retrieve current tiers
            tiers_dict = self.get_current_tiers()

            # Update current tiers
            update_tier_query = """
                UPDATE miner_stats
                SET
                    miner_current_tier = ?
                WHERE miner_uid = ?
            """

            tier_records = [
                (int(current_tier), miner_uid)
                for miner_uid, current_tier in tiers_dict.items()
            ]
            self.db_manager.executemany(update_tier_query, tier_records)
            bt.logging.debug("Updated current tiers for miners.")

            # Update current daily scores
            self._update_current_daily_scores(current_day, tiers_dict)

=======
            # Log existing hotkeys in the database
            existing_hotkeys = self.db_manager.fetch_all(
                "SELECT miner_uid, miner_hotkey, miner_coldkey FROM miner_stats", 
                ()
            )
            bt.logging.info("Existing hotkeys in database:")
            for row in existing_hotkeys:
                bt.logging.trace(f"UID: {row['miner_uid']}, Hotkey: {row['miner_hotkey']}, Coldkey: {row['miner_coldkey']}")

            # Log metagraph hotkeys
            bt.logging.info("Metagraph hotkeys:")
            for idx, hotkey in enumerate(self.validator.metagraph.hotkeys):
                bt.logging.trace(f"UID: {idx}, Hotkey: {hotkey}, Coldkey: {self.validator.metagraph.coldkeys[idx]}")

            # Update miner_hotkey and miner_coldkey from metagraph
            for miner_uid in range(len(self.validator.metagraph.hotkeys)):
                hotkey = self.validator.metagraph.hotkeys[miner_uid]
                coldkey = self.validator.metagraph.coldkeys[miner_uid]

                # Log current update attempt
                bt.logging.info(f"Attempting update for miner_uid: {miner_uid}")
                bt.logging.info(f"New hotkey: {hotkey}")
                bt.logging.info(f"New coldkey: {coldkey}")

                # Check if this hotkey exists anywhere in the database
                existing_record = self.db_manager.fetch_one(
                    "SELECT miner_uid FROM miner_stats WHERE miner_hotkey = ?",
                    (hotkey,)
                )

                if existing_record:
                    existing_uid = existing_record['miner_uid']
                    if existing_uid != miner_uid:
                        bt.logging.warning(f"Hotkey {hotkey} found at incorrect UID {existing_uid}, should be at {miner_uid}. Resetting both UIDs...")
                        
                        # Delete old predictions for both UIDs (older than 1 day)
                        one_day_ago = (datetime.now(timezone.utc) - timedelta(days=1)).isoformat()
                        delete_predictions_query = """
                            DELETE FROM predictions 
                            WHERE miner_uid IN (?, ?) 
                            AND DATE(prediction_date) < DATE(?)
                        """
                        result = self.db_manager.execute_query(
                            delete_predictions_query, 
                            (existing_uid, miner_uid, one_day_ago)
                        )
                        bt.logging.info(f"Deleted old predictions for UIDs {existing_uid} and {miner_uid}")
                        
                        # Reset both the old and new UIDs
                        for uid in [existing_uid, miner_uid]:
                            self.scoring_system.reset_miner(uid)
                            bt.logging.info(f"Reset stats for UID {uid}")

                        # Update the hotkey/coldkey at the correct UID
                        self.db_manager.execute_query(
                            """UPDATE miner_stats 
                               SET miner_hotkey = ?, miner_coldkey = ?
                               WHERE miner_uid = ?""",
                            (hotkey, coldkey, miner_uid)
                        )
                        bt.logging.info(f"Updated hotkey/coldkey for UID {miner_uid}")
                else:
                    # Check if miner_uid exists
                    check_query = "SELECT COUNT(*) FROM miner_stats WHERE miner_uid = ?"
                    result = self.db_manager.fetch_one(check_query, (miner_uid,))
                    
                    if result['COUNT(*)'] > 0:
                        # Update existing record
                        self.db_manager.execute_query(
                            """UPDATE miner_stats 
                               SET miner_hotkey = ?, miner_coldkey = ?
                               WHERE miner_uid = ?""",
                            (hotkey, coldkey, miner_uid)
                        )
                        bt.logging.info(f"Updated record for UID {miner_uid}")
                    else:
                        # Insert new record
                        self.db_manager.execute_query(
                            """INSERT INTO miner_stats 
                               (miner_uid, miner_hotkey, miner_coldkey)
                               VALUES (?, ?, ?)""",
                            (miner_uid, hotkey, coldkey)
                        )
                        bt.logging.info(f"Inserted new record for UID {miner_uid}")

                # Verify the update
                verification = self.db_manager.fetch_one(
                    "SELECT miner_uid, miner_hotkey, miner_coldkey FROM miner_stats WHERE miner_hotkey = ?",
                    (hotkey,)
                )
                if verification:
                    bt.logging.info(f"Verification - Hotkey {hotkey} is now at UID {verification['miner_uid']}")
                else:
                    bt.logging.error(f"Verification failed - Could not find hotkey {hotkey} in database")

            # Update lifetime statistics
            self._update_lifetime_statistics()

            # Retrieve current tiers
            tiers_dict = self.get_current_tiers()

            # Update current tiers
            update_tier_query = """
                UPDATE miner_stats
                SET
                    miner_current_tier = ?
                WHERE miner_uid = ?
            """

            tier_records = [
                (int(current_tier), miner_uid)
                for miner_uid, current_tier in tiers_dict.items()
            ]
            self.db_manager.executemany(update_tier_query, tier_records)
            bt.logging.debug("Updated current tiers for miners.")

            # Update current daily scores
            self._update_current_daily_scores(current_day, tiers_dict)

>>>>>>> 37afc1ad
            # Update additional fields as needed
            self._update_additional_fields()

            self.db_manager.commit_transaction()
            bt.logging.info("Miner stats update transaction committed successfully.")

        except Exception as e:
            self.db_manager.rollback_transaction()
            bt.logging.error(f"Error updating miner stats: {e}")
            raise
    
    def safe_format(self, value, decimal_places=4):
        return f"{value:.{decimal_places}f}" if value is not None else 'None'

    def _update_current_daily_scores(self, current_day, tiers_dict):
        """
        Update the current daily scores for each miner.
        
        Args:
            current_day (int): The current day index.
            tiers_dict (Dict[int, int]): Mapping of miner_uid to current_tier.
        """
        bt.logging.info(f"Updating current daily scores for miners for day {current_day}...")

        # Fetch current day's scores from the 'scores' table
        fetch_scores_query = """
            SELECT miner_uid, score_type, clv_score, roi_score, sortino_score, entropy_score, composite_score
            FROM scores
            WHERE day_id = ?
        """
        scores = self.db_manager.fetch_all(fetch_scores_query, (current_day,))

        # Organize scores by miner_uid and score_type
        miner_scores = defaultdict(lambda: defaultdict(dict))
        for score in scores:
            miner_uid = score["miner_uid"]
            score_type = score["score_type"]
            miner_scores[miner_uid][score_type] = {
                "clv_score": score["clv_score"],
                "roi_score": score["roi_score"],
                "sortino_score": score["sortino_score"],
                "entropy_score": score["entropy_score"],
                "composite_score": score["composite_score"]
            }

        # Prepare update records
        update_current_scores_query = """
            UPDATE miner_stats
            SET
                miner_current_clv_avg = ?,
                miner_current_roi = ?,
                miner_current_sortino_ratio = ?,
                miner_current_entropy_score = ?,
                miner_current_composite_score = ?
            WHERE miner_uid = ?
        """
        update_records = []

        for miner_uid, current_tier in tiers_dict.items():
            # Retrieve the daily scores for the miner
            daily_scores = miner_scores[miner_uid].get('daily', {})
            
            # Extract component scores from daily_scores
            clv_avg = daily_scores.get('clv_score')
            roi = daily_scores.get('roi_score')
            sortino = daily_scores.get('sortino_score')
            entropy = daily_scores.get('entropy_score')
            composite_score = daily_scores.get('composite_score')

            bt.logging.debug(f"Miner {miner_uid} (Tier {current_tier}) scores: "
                             f"CLV={self.safe_format(clv_avg)}, "
                             f"ROI={self.safe_format(roi)}, "
                             f"Sortino={self.safe_format(sortino)}, "
                             f"Entropy={self.safe_format(entropy)}, "
                             f"Composite={self.safe_format(composite_score)}")

            update_records.append((clv_avg, roi, sortino, entropy, composite_score, miner_uid))

        # Execute batch update
        self.db_manager.executemany(update_current_scores_query, update_records)
        bt.logging.debug("Current daily scores updated for all miners.")

        # Log some statistics
        composite_scores = [record[4] for record in update_records if record[4] is not None]
        if composite_scores:
            bt.logging.info(f"Composite score stats - min: {min(composite_scores):.4f}, "
                            f"max: {max(composite_scores):.4f}, "
                            f"mean: {sum(composite_scores) / len(composite_scores):.4f}")
        else:
            bt.logging.warning("No valid composite scores found.")

        # Log the number of miners with non-zero scores
        non_zero_scores = sum(1 for record in update_records if any(record[:5]))
        bt.logging.info(f"Number of miners with non-zero scores: {non_zero_scores}")

    def _update_lifetime_statistics(self):
        """
        Update lifetime statistics for miners.
        """
        update_lifetime_query = """
            UPDATE miner_stats
            SET
                miner_lifetime_earnings = (
                    SELECT COALESCE(SUM(payout), 0)
                    FROM predictions p
                    WHERE p.miner_uid = miner_stats.miner_uid
                ),
                miner_lifetime_wager_amount = (
                    SELECT COALESCE(SUM(wager), 0)
                    FROM predictions p
                    WHERE p.miner_uid = miner_stats.miner_uid
                ),
                miner_lifetime_predictions = (
                    SELECT COUNT(*)
                    FROM predictions p
                    WHERE p.miner_uid = miner_stats.miner_uid
                ),
                miner_lifetime_wins = (
                    SELECT COUNT(*)
                    FROM predictions p
                    WHERE p.miner_uid = miner_stats.miner_uid
                    AND p.payout > 0
                ),
                miner_lifetime_losses = (
                    SELECT COUNT(*)
                    FROM predictions p
                    WHERE p.miner_uid = miner_stats.miner_uid
                    AND p.payout = 0
                ),
                miner_win_loss_ratio = CASE 
                    WHEN miner_lifetime_losses > 0 
                    THEN CAST(miner_lifetime_wins AS REAL) / miner_lifetime_losses 
                    ELSE miner_lifetime_wins 
                END,
                miner_lifetime_roi = CASE
                    WHEN (miner_lifetime_wager_amount - 
                          (SELECT COALESCE(SUM(p.wager), 0) 
                           FROM predictions p 
                           WHERE p.miner_uid = miner_stats.miner_uid 
                             AND p.outcome = 3)) > 0
                    THEN (miner_lifetime_earnings - 
                          (miner_lifetime_wager_amount - 
                           (SELECT COALESCE(SUM(p.wager), 0) 
                            FROM predictions p 
                            WHERE p.miner_uid = miner_stats.miner_uid 
                              AND p.outcome = 3))
                         ) / 
                         (miner_lifetime_wager_amount - 
                          (SELECT COALESCE(SUM(p.wager), 0) 
                           FROM predictions p 
                           WHERE p.miner_uid = miner_stats.miner_uid 
                             AND p.outcome = 3))
                    ELSE 0
                END,
                miner_last_prediction_date = (
                    SELECT MAX(p.prediction_date)
                    FROM predictions p
                    WHERE p.miner_uid = miner_stats.miner_uid
                )
        """
        self.db_manager.execute_query(update_lifetime_query)
        bt.logging.debug("Updated lifetime statistics for miners.")

    def _update_additional_fields(self):
        """
        Update additional miner fields such as rank, status, and cash.
        """
        bt.logging.info("Updating additional miner fields...")

        # Placeholder for additional field updates
        update_additional_fields_query = """
            UPDATE miner_stats
            SET
                miner_rank = ?,
                miner_status = ?,
                miner_cash = ?,
                miner_current_incentive = ?
            WHERE miner_uid = ?
        """
        additional_records = []
        for miner_uid in range(len(self.validator.metagraph.hotkeys)-1):
            miner_rank = self.get_miner_rank(miner_uid)
            miner_status = self.get_miner_status(miner_uid)
            miner_cash = self.calculate_miner_cash(miner_uid)
            miner_current_incentive = self.get_miner_current_incentive(miner_uid)
            additional_records.append((miner_rank, miner_status, miner_cash, miner_current_incentive, miner_uid))
        
        self.db_manager.executemany(update_additional_fields_query, additional_records)
        bt.logging.debug("Additional miner fields updated.")

    def get_current_tiers(self):
        try:
            current_day = self.current_day
            bt.logging.debug(f"Current day: {current_day}")
            bt.logging.debug(f"Tiers shape: {self.tiers.shape}")
            if current_day < 0 or current_day >= self.tiers.shape[1]:
                bt.logging.error(f"Invalid current_day: {current_day}")
                return {}
            tiers = self.tiers[:, current_day]
            bt.logging.debug(f"Tiers: {tiers}")
            return {miner_uid: tier for miner_uid, tier in enumerate(tiers)}
        except Exception as e:
            bt.logging.error(f"Error in get_current_tiers: {str(e)}")
            return {}

    def get_miner_rank(self, miner_uid: int) -> int:
        """
        Get the rank for a miner.
        
        Args:
            miner_uid (int): The miner's UID.
        
        Returns:
            int: Calculated rank.
        """
        rank = self.validator.metagraph.R[miner_uid]
        return int(rank)

    def get_miner_status(self, miner_uid: int) -> str:
        """
        Get the current status of a miner.
        
        Args:
            miner_uid (int): The miner's UID.
        
        Returns:
            str: Status of the miner.
        """
        active = self.validator.metagraph.active[miner_uid]
        return "active" if active else "inactive"

    def calculate_miner_cash(self, miner_uid: int) -> float:
        """
        Calculate the current cash for a miner by subtracting
        the sum of their wagers made since 00:00 UTC from today.

        Args:
            miner_uid (int): The miner's UID.

        Returns:
            float: Current cash of the miner.
        """
        # Calculate the start of today in UTC
        now_utc = datetime.now(timezone.utc)
        start_of_today = now_utc.replace(hour=0, minute=0, second=0, microsecond=0)

        # Query to sum wagers since the start of today
        query = """
            SELECT SUM(wager) as total_wager
            FROM predictions
            WHERE miner_uid = ?
              AND prediction_date >= ?
        """
        result = self.db_manager.fetch_one(query, (miner_uid, start_of_today))
        total_wager = result['total_wager'] if result['total_wager'] is not None else 0.0

        return 1000 - float(total_wager)

    def get_miner_current_incentive(self, miner_uid: int) -> float:
        incentive = self.validator.metagraph.incentive[miner_uid]
        return float(incentive)









<|MERGE_RESOLUTION|>--- conflicted
+++ resolved
@@ -238,46 +238,6 @@
             self.db_manager.begin_transaction()
             bt.logging.info(f"Updating miner stats for day {current_day}...")
 
-<<<<<<< HEAD
-            # Update miner_hotkey and miner_coldkey from metagraph
-            for miner_uid in range(len(self.validator.metagraph.hotkeys)-1):
-                hotkey = self.validator.metagraph.hotkeys[miner_uid]
-                coldkey = self.validator.metagraph.coldkeys[miner_uid]
-
-                update_keys_query = """
-                    UPDATE miner_stats
-                    SET
-                        miner_hotkey = ?,
-                        miner_coldkey = ?
-                    WHERE miner_uid = ?
-                """
-                self.db_manager.execute_query(update_keys_query, (hotkey, coldkey, miner_uid))
-
-            # Update lifetime statistics
-            self._update_lifetime_statistics()
-
-            # Retrieve current tiers
-            tiers_dict = self.get_current_tiers()
-
-            # Update current tiers
-            update_tier_query = """
-                UPDATE miner_stats
-                SET
-                    miner_current_tier = ?
-                WHERE miner_uid = ?
-            """
-
-            tier_records = [
-                (int(current_tier), miner_uid)
-                for miner_uid, current_tier in tiers_dict.items()
-            ]
-            self.db_manager.executemany(update_tier_query, tier_records)
-            bt.logging.debug("Updated current tiers for miners.")
-
-            # Update current daily scores
-            self._update_current_daily_scores(current_day, tiers_dict)
-
-=======
             # Log existing hotkeys in the database
             existing_hotkeys = self.db_manager.fetch_all(
                 "SELECT miner_uid, miner_hotkey, miner_coldkey FROM miner_stats", 
@@ -397,7 +357,6 @@
             # Update current daily scores
             self._update_current_daily_scores(current_day, tiers_dict)
 
->>>>>>> 37afc1ad
             # Update additional fields as needed
             self._update_additional_fields()
 
