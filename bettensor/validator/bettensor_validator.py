--- conflicted
+++ resolved
@@ -994,23 +994,6 @@
         
         if stake < 1000.0:
             bt.logging.error("Insufficient stake. Failed in setting weights.")
-<<<<<<< HEAD
-        else:
-            NUM_RETRIES = 3 
-            for i in range(NUM_RETRIES):
-                bt.logging.info(f"Attempting to set weights, attempt {i+1} of {NUM_RETRIES}")
-                result = self.subtensor.set_weights(
-                    netuid=self.neuron_config.netuid,  # subnet to set weights on
-                    wallet=self.wallet,  # wallet to sign set weights using hotkey
-                    uids=self.metagraph.uids,  # uids of the miners to set weights for
-                    weights=weights,  # weights to set for the miners
-                    wait_for_inclusion=False,
-                    wait_for_finalization=False,
-                )
-            bt.logging.info(f"Printing weights: {weights}")
-            if result:
-                bt.logging.info("Successfully set weights.")
-=======
             return
 
         NUM_RETRIES = 3 
@@ -1032,7 +1015,21 @@
                     bt.logging.info("Successfully set weights.")
                     bt.logging.info(f"Weights: {weights}")
                     return
->>>>>>> cd9593c7
+        else:
+            NUM_RETRIES = 3 
+            for i in range(NUM_RETRIES):
+                bt.logging.info(f"Attempting to set weights, attempt {i+1} of {NUM_RETRIES}")
+                result = self.subtensor.set_weights(
+                    netuid=self.neuron_config.netuid,  # subnet to set weights on
+                    wallet=self.wallet,  # wallet to sign set weights using hotkey
+                    uids=self.metagraph.uids,  # uids of the miners to set weights for
+                    weights=weights,  # weights to set for the miners
+                    wait_for_inclusion=False,
+                    wait_for_finalization=False,
+                )
+            bt.logging.info(f"Printing weights: {weights}")
+            if result:
+                bt.logging.info("Successfully set weights.")
             else:
                 bt.logging.warning(f"Unexpected result format in setting weights: {result}")
             
