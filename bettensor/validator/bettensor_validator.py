from argparse import ArgumentParser
import bittensor as bt
import json
from typing import Dict, Tuple
import sqlite3
import os
import sys
import torch
from copy import deepcopy
import copy
from datetime import datetime, timedelta, timezone
from bettensor.protocol import TeamGamePrediction
import uuid
from pathlib import Path
from os import path, rename
import requests
import time
from dotenv import load_dotenv
import os
import asyncio
import concurrent.futures
import math
import numpy as np
import torch
from bettensor.utils.weights_functions import WeightSetter
from bettensor.utils.api_client import APIClient

# Get the current file's directory
current_dir = os.path.dirname(os.path.abspath(__file__))

# Get the parent directory
parent_dir = os.path.dirname(current_dir)

# Get the grandparent directory
grandparent_dir = os.path.dirname(parent_dir)

# Get the great grandparent directory
great_grandparent_dir = os.path.dirname(grandparent_dir)

# Add parent, grandparent, and great grandparent directories to sys.path
sys.path.append(parent_dir)
sys.path.append(grandparent_dir)
sys.path.append(great_grandparent_dir)
from base.neuron import BaseNeuron
from dotenv import load_dotenv


class BettensorValidator(BaseNeuron):
    default_db_path = "data/validator.db"

    def __init__(self, parser: ArgumentParser):
        super().__init__(parser=parser, profile="validator")
        parser.add_argument(
            "--db",
            type=str,
            default=self.default_db_path,
            help="Path to the validator database",
        )

        # Check if the arguments are already defined before adding them
        if not any(arg.dest == 'subtensor.network' for arg in parser._actions):
            parser.add_argument('--subtensor.network', type=str, help="The subtensor network to connect to")
        if not any(arg.dest == 'netuid' for arg in parser._actions):
            parser.add_argument('--netuid', type=int, help="The network UID")
        if not any(arg.dest == 'wallet.name' for arg in parser._actions):
            parser.add_argument('--wallet.name', type=str, help="The name of the wallet to use")
        if not any(arg.dest == 'wallet.hotkey' for arg in parser._actions):
            parser.add_argument('--wallet.hotkey', type=str, help="The hotkey of the wallet to use")
        if not any(arg.dest == 'logging.trace' for arg in parser._actions):
            parser.add_argument('--logging.trace', action='store_true', help="Enable trace logging")
        if not any(arg.dest == 'logging.debug' for arg in parser._actions):
            parser.add_argument('--logging.debug', action='store_true', help="Enable debug logging")
        if not any(arg.dest == 'logging.info' for arg in parser._actions):
            parser.add_argument('--logging.info', action='store_true', help="Enable info logging")
        if not any(arg.dest == 'subtensor.chain_endpoint' for arg in parser._actions):
            parser.add_argument('--subtensor.chain_endpoint', type=str, help="subtensor endpoint")

        args = parser.parse_args()

        self.timeout = 12
        self.neuron_config = None
        self.wallet = None
        self.dendrite = None
        self.metagraph = None
        self.scores = None
        self.hotkeys = None
        self.subtensor = None
        self.miner_responses = None
        self.max_targets = None
        self.target_group = None
        self.blacklisted_miner_hotkeys = None
        self.load_validator_state = None
        self.data_entry = None
        self.uid = None
        self.last_stats_update = datetime.now(timezone.utc).date() - timedelta(days=1)
        self.loop = asyncio.get_event_loop()
        self.thread_executor = concurrent.futures.ThreadPoolExecutor(thread_name_prefix='asyncio')
        self.axon_port = getattr(args, 'axon.port', None) 
        self.db_path = "data/validator.db"
        self.api_hosts = {
            "baseball": "api-baseball.p.rapidapi.com",
            "soccer": "api-football-v1.p.rapidapi.com",
        }

        load_dotenv()  # take environment variables from .env.
        self.rapid_api_key = os.getenv("RAPID_API_KEY")
        self.api_client = APIClient(self.rapid_api_key)

        self.last_api_call = datetime.now(timezone.utc) - timedelta(minutes=30)
        self.last_update_recent_games = datetime.now(timezone.utc) - timedelta(minutes=30)

    def apply_config(self, bt_classes) -> bool:
        """applies the configuration to specified bittensor classes"""
        try:
            self.neuron_config = self.config(bt_classes=bt_classes)
        except AttributeError as e:
            bt.logging.error(f"unable to apply validator configuration: {e}")
            raise AttributeError from e
        except OSError as e:
            bt.logging.error(f"unable to create logging directory: {e}")
            raise OSError from e

        return True

    async def initialize_connection(self):
        if self.subtensor is None:
            try:
                self.subtensor = bt.subtensor(config=self.neuron_config)
                bt.logging.info(f"Connected to {self.neuron_config.subtensor.network} network")
            except Exception as e:
                bt.logging.error(f"Failed to initialize subtensor: {str(e)}")
                self.subtensor = None
        return self.subtensor

    def print_chain_endpoint(self):
        if self.subtensor:
            bt.logging.info(f"Current chain endpoint: {self.subtensor.chain_endpoint}")
        else:
            bt.logging.info("Subtensor is not initialized yet.")

    async def get_subtensor(self):
        if self.subtensor is None:
            self.subtensor = await self.initialize_connection()
        return self.subtensor

    async def sync_metagraph(self):
        subtensor = await self.get_subtensor()
        self.metagraph.sync(subtensor=subtensor, lite=True)
        return self.metagraph

    def check_vali_reg(self, metagraph, wallet, subtensor) -> bool:
        """validates the validator has registered correctly"""
        if wallet.hotkey.ss58_address not in metagraph.hotkeys:
            bt.logging.error(
                f"your validator: {wallet} is not registered to chain connection: {subtensor}. run btcli register and try again"
            )
            return False

        return True

    def setup_bittensor_objects(
        self, neuron_config
    ) -> Tuple[bt.wallet, bt.subtensor, bt.dendrite, bt.metagraph]:
        """sets up the bittensor objects"""
        try:
            wallet = bt.wallet(config=neuron_config)
            subtensor = bt.subtensor(config=neuron_config)
            dendrite = bt.dendrite(wallet=wallet)
            metagraph = subtensor.metagraph(neuron_config.netuid)
        except AttributeError as e:
            bt.logging.error(f"unable to setup bittensor objects: {e}")
            raise AttributeError from e

        self.hotkeys = copy.deepcopy(metagraph.hotkeys)

        return wallet, subtensor, dendrite, metagraph

    def serve_axon(self):
        """Serve the axon to the network"""
        bt.logging.info("Serving axon...")
        
        self.axon = bt.axon(wallet=self.wallet)

        self.axon.serve(netuid=self.neuron_config.netuid, subtensor=self.subtensor)

    def initialize_neuron(self) -> bool:
        """initializes the neuron

        Args:
            none

        Returns:
            bool:
                a boolean value indicating success/failure of the initialization
        Raises:
            AttributeError:
                AttributeError is raised if the neuron initialization failed
            IndexError:
                IndexError is raised if the hotkey cannot be found from the metagraph
        """
        bt.logging(config=self.neuron_config, logging_dir=self.neuron_config.full_path)
        bt.logging.info(
            f"initializing validator for subnet: {self.neuron_config.netuid} on network: {self.neuron_config.subtensor.chain_endpoint} with config: {self.neuron_config}"
        )

        # setup the bittensor objects
        wallet, subtensor, dendrite, metagraph = self.setup_bittensor_objects(
            self.neuron_config
        )

        bt.logging.info(
            f"bittensor objects initialized:\nmetagraph: {metagraph}\nsubtensor: {subtensor}\nwallet: {wallet}"
        )

        # validate that the validator has registered to the metagraph correctly
        if not self.validator_validation(metagraph, wallet, subtensor):
            raise IndexError("unable to find validator key from metagraph")

        # get the unique identity (uid) from the network
        validator_uid = metagraph.hotkeys.index(wallet.hotkey.ss58_address)

        self.uid = validator_uid
        bt.logging.info(f"validator is running with uid: {validator_uid}")

        self.wallet = wallet
        self.subtensor = subtensor
        self.dendrite = dendrite
        self.metagraph = metagraph

        if self.metagraph is not None:
            self.scores = torch.zeros(len(self.metagraph.uids), dtype=torch.float32)

        # read command line arguments and perform actions based on them
        args = self._parse_args(parser=self.parser)

        if args:
            if args.load_state == "False":
                self.load_validator_state = False
            else:
                self.load_validator_state = True

            if self.load_validator_state:
                self.load_state()
            else:
                self.init_default_scores()

            if args.max_targets:
                self.max_targets = args.max_targets
            else:
                self.max_targets = 256
            self.db_path = args.db
        else:
            # setup initial scoring weights
            self.init_default_scores()
            self.max_targets = 256
            self.db_path = self.default_db_path

        self.target_group = 0

        # self.miner_stats = MinerStatsHandler(self.db_path, "validator")
        self.create_table()

        self.weight_setter = WeightSetter(
            metagraph=self.metagraph,
            wallet=self.wallet,
            subtensor=self.subtensor,
            neuron_config=self.neuron_config,
            loop=self.loop,
            thread_executor=self.thread_executor,
            db_path=self.db_path
        )

        self.weight_setter.update_all_daily_stats()
        return True

    def _parse_args(self, parser):
        """parses the command line arguments"""
        return parser.parse_args()

    def calculate_total_wager(self, cursor, minerId, event_start_date, exclude_id=None):
        """calculates the total wager for a given miner and event start date"""
        query = """
            SELECT p.wager 
            FROM predictions p
            JOIN game_data g ON p.teamGameId = g.id
            WHERE p.minerId = ? AND DATE(g.eventStartDate) = DATE(?)
        """
        params = (minerId, event_start_date)

        if exclude_id:
            query += " AND p.teamGameId != ?"
            params += (exclude_id,)

        cursor.execute(query, params)
        wagers = cursor.fetchall()
        total_wager = sum([w[0] for w in wagers])

        return total_wager

    def validator_validation(self, metagraph, wallet, subtensor) -> bool:
        """this method validates the validator has registered correctly"""
        if wallet.hotkey.ss58_address not in metagraph.hotkeys:
            bt.logging.error(
                f"your validator: {wallet} is not registered to chain connection: {subtensor}. run btcli register and try again"
            )
            return False

        return True

    def insert_predictions(self, processed_uids, predictions):
        """
        Inserts new predictions into the database

        Args:
        processed_uids: list of uids that have been processed
        predictions: a dictionary with uids as keys and TeamGamePrediction objects as values
        """
        conn = self.connect_db()
        cursor = conn.cursor()
        current_time = datetime.utcnow().replace(tzinfo=timezone.utc).isoformat()

        # Get today's date in UTC
        today_utc = datetime.now(timezone.utc).date().isoformat()

        for uid, prediction_dict in predictions.items():
            for predictionID, res in prediction_dict.items():
                if int(uid) not in processed_uids:
                    bt.logging.info(f"UID {uid} not processed, skipping")
                    continue

                # Get today's date in UTC
                today_utc = datetime.now(timezone.utc).isoformat()

                hotkey = self.metagraph.hotkeys[int(uid)]
                predictionID = res.predictionID
                teamGameID = res.teamGameID
                minerId = hotkey
                predictionDate = today_utc
                predictedOutcome = res.predictedOutcome
                wager = res.wager

                if wager <= 0:
                    bt.logging.warning(f"Skipping prediction with non-positive wager: {wager} for UID {uid}")
                    continue

                # Check if the predictionID already exists
                cursor.execute(
                    "SELECT COUNT(*) FROM predictions WHERE predictionID = ?",
                    (predictionID,),
                )
                if cursor.fetchone()[0] > 0:
                    bt.logging.debug(
                        f"Prediction {predictionID} already exists, skipping."
                    )
                    continue

                query = "SELECT sport, league, eventStartDate, teamA, teamB, teamAodds, teamBodds, tieOdds, outcome FROM game_data WHERE externalId = ?"
                cursor.execute(query, (teamGameID,))
                result = cursor.fetchone()

                if not result:
                    continue

                (
                    sport,
                    league,
                    event_start_date,
                    teamA,
                    teamB,
                    teamAodds,
                    teamBodds,
                    tieOdds,
                    outcome,
                ) = result

                # Convert predictedOutcome to numeric value
                if predictedOutcome == teamA:
                    predictedOutcome = 0
                elif predictedOutcome == teamB:
                    predictedOutcome = 1
                elif predictedOutcome.lower() == "tie":
                    predictedOutcome = 2
                else:
                    bt.logging.debug(
                        f"Invalid predictedOutcome: {predictedOutcome}. Skipping this prediction."
                    )
                    continue

                # Check if the game has already started
                if current_time >= event_start_date:
                    bt.logging.debug(
                        f"Prediction not inserted: game {teamGameID} has already started."
                    )
                    continue

                conn.execute("BEGIN TRANSACTION")
                try:
                    # Calculate total wager for the date, excluding the current prediction
                    cursor.execute(
                        """
                        SELECT SUM(wager) FROM predictions
                        WHERE minerID = ? AND DATE(predictionDate) = DATE(?)
                    """,
                        (minerId, predictionDate),
                    )
                    current_total_wager = cursor.fetchone()[0] or 0
                    new_total_wager = current_total_wager + wager

                    if new_total_wager > 1000:
                        bt.logging.debug(
                            f"Prediction for miner {minerId} would exceed daily limit. Current total: ${current_total_wager}, Attempted wager: ${wager}"
                        )
                        conn.execute("ROLLBACK")
                        continue  # Skip this prediction but continue processing others

                    # Insert new prediction
                    cursor.execute(
                        """
                        INSERT INTO predictions (predictionID, teamGameID, minerID, predictionDate, predictedOutcome, teamA, teamB, wager, teamAodds, teamBodds, tieOdds, canOverwrite, outcome)
                        VALUES (?, ?, ?, ?, ?, ?, ?, ?, ?, ?, ?, ?, ?)
                    """,
                        (
                            predictionID,
                            teamGameID,
                            minerId,
                            predictionDate,
                            predictedOutcome,
                            teamA,
                            teamB,
                            wager,
                            teamAodds,
                            teamBodds,
                            tieOdds,
                            False,
                            outcome, 
                        ),
                    )
                    conn.execute("COMMIT")
                    bt.logging.debug(f"Inserted prediction for miner {minerId}. New total wager: ${new_total_wager}")
                except sqlite3.Error as e:
                    conn.execute("ROLLBACK")
                    bt.logging.error(f"An error occurred: {e}")

        # Commit changes and close the connection
        conn.commit()
        conn.close()

    def connect_db(self):
        """connects to the sqlite database"""
        return sqlite3.connect(self.db_path)

    def create_table(self):
        """creates the predictions table if it doesn't exist"""
        conn = self.connect_db()
        c = conn.cursor()

        # create table if it doesn't exist
        c.execute(
            """
        CREATE TABLE IF NOT EXISTS predictions (
            predictionID TEXT,
            teamGameID TEXT,
            minerId TEXT,
            predictionDate TEXT,
            predictedOutcome TEXT,
            teamA TEXT,
            teamB TEXT,
            wager REAL,
            teamAodds REAL,
            teamBodds REAL,
            tieOdds REAL,
            canOverwrite BOOLEAN,
            outcome TEXT,
            sent_to_site INTEGER DEFAULT 0
        )
        """
        )

        # commit the changes and close the connection
        conn.commit()
        conn.close()

    def process_prediction(
        self, processed_uids: torch.tensor, predictions: list
    ) -> list:
        """
        processes responses received by miners

        Args:
            processed_uids: list of uids that have been processed
            predictions: list of deserialized synapses
        """

        predictions_dict = {}

        for synapse in predictions:
            if len(synapse) >= 3:
                game_data_dict = synapse[0]
<<<<<<< HEAD
                prediction_dict: Dict[str, TeamGamePrediction] = synapse[1]
=======
                prediction_dict: TeamGamePrediction = synapse[1]
>>>>>>> 56941c37
                metadata = synapse[2]
                error = synapse[3] if len(synapse) > 3 else None

                if metadata and hasattr(metadata, "neuron_uid"):
                    uid = metadata.neuron_uid

                    # Ensure prediction_dict is not None before processing
                    if prediction_dict is not None:
                        predictions_dict[uid] = prediction_dict
                    else:
<<<<<<< HEAD
                        bt.logging.trace(f"prediction from miner {uid} is empty and will be skipped.")
                        bt.logging.trace(f"""Synapse Details:
=======
                        bt.logging.trace(
                            f"prediction from miner {uid} is none and will be skipped."
                        )
                        bt.logging.debug(f"""Synapse Details:
>>>>>>> 56941c37
                                            game_data_dict_len: {len(game_data_dict) if game_data_dict else 0}
                                            prediction_dict: {prediction_dict if prediction_dict else 0}
                                            metadata: {metadata if metadata else 0}
                                            error: {error if error else 0}
                                            """)
                else:
                    bt.logging.warning("metadata is missing or does not contain neuron_uid.")
            else:
                bt.logging.warning("synapse data is incomplete or not in the expected format.")

        self.create_table()
        self.insert_predictions(processed_uids, predictions_dict)

    def add_new_miners(self):
        """
        adds new miners to the database, if there are new hotkeys in the metagraph
        """
        if self.hotkeys:
            uids_with_stake = self.metagraph.total_stake >= 0.0
            for i, hotkey in enumerate(self.metagraph.hotkeys):
                if (hotkey not in self.hotkeys) and (i not in uids_with_stake):
                    coldkey = self.metagraph.coldkeys[i]

                    if self.miner_stats.init_miner_row(hotkey, coldkey, i):
                        bt.logging.info(f"added new miner to the database: {hotkey}")
                    else:
                        bt.logging.error(
                            f"failed to add new miner to the database: {hotkey}"
                        )

    def check_hotkeys(self):
        """checks if some hotkeys have been replaced in the metagraph"""
        if self.scores is None:
            if self.metagraph is not None:
                self.scores = torch.zeros(len(self.metagraph.uids), dtype=torch.float32)
            else:
                bt.logging.warning("Metagraph is None, unable to initialize scores")
                return
        if self.hotkeys:
            # check if known state len matches with current metagraph hotkey lengt
            if len(self.hotkeys) == len(self.metagraph.hotkeys):
                current_hotkeys = self.metagraph.hotkeys
                for i, hotkey in enumerate(current_hotkeys):
                    if self.hotkeys[i] != hotkey:
                        bt.logging.debug(
                            f"index '{i}' has mismatching hotkey. old hotkey: '{self.hotkeys[i]}', new hotkey: '{hotkey}. resetting score to 0.0"
                        )
                        self.scores[i] = 0.0
            else:
                # TODO: Here, instead of resetting to default scores, we should just 
                bt.logging.info(
                    f"init default scores because of state and metagraph hotkey length mismatch. expected: {len(self.metagraph.hotkeys)} had: {len(self.hotkeys)}"
                )
                self.init_default_scores()

            self.hotkeys = copy.deepcopy(self.metagraph.hotkeys)
        else:
            self.hotkeys = copy.deepcopy(self.metagraph.hotkeys)

    def init_default_scores(self):
        """Initialize default scores for all miners in the network. This method is
        used to reset the scores in case of an internal error"""

        bt.logging.info("initiating validator with default scores for all miners")
        
        if self.metagraph is None or self.metagraph.S is None:
            bt.logging.error("Metagraph or metagraph.S is not initialized")
            self.scores = torch.zeros(1, dtype=torch.float32)
        else:
            # Convert numpy array to PyTorch tensor
            if isinstance(self.metagraph.S, np.ndarray):
                metagraph_S_tensor = torch.from_numpy(self.metagraph.S).float()
            elif isinstance(self.metagraph.S, torch.Tensor):
                metagraph_S_tensor = self.metagraph.S.float()
            else:
                bt.logging.error(f"Unexpected type for metagraph.S: {type(self.metagraph.S)}")
                metagraph_S_tensor = torch.zeros(len(self.metagraph.hotkeys), dtype=torch.float32)
                self.scores = torch.zeros_like(metagraph_S_tensor, dtype=torch.float32)
        
        bt.logging.info(f"validation weights have been initialized: {self.scores}")

    def evaluate_miner(self, minerId):
        """evaluates the performance of a miner

        Args:
            minerId: id of the miner to evaluate
        """
        # fetch data from predictions table for the specified minerId
        cursor.execute(
            """
        SELECT predictions.id, predictions.teamGameId, predictions.predictedOutcome, teamGame.outcome
        FROM predictions
        JOIN teamGame ON predictions.teamGameId = teamGame.id
        WHERE predictions.minerId = ?
        """,
            (miner_id,),
        )

        # update the predictionCorrect column based on the comparison
        for row in cursor.fetchall():
            prediction_id, team_game_id, predicted_outcome, actual_outcome = row
            prediction_correct = 1 if predicted_outcome == actual_outcome else 0
            cursor.execute(
                """
            UPDATE predictions
            SET predictionCorrect = ?
            WHERE id = ?
            """,
                (prediction_correct, prediction_id),
            )

        # commit the changes
        conn.commit()
        conn.close()

    def save_state(self):
        """saves the state of the validator to a file"""
        bt.logging.info("saving validator state")

        # Convert datetime to timestamp before saving
        last_api_call_timestamp = self.last_api_call.timestamp()
        last_update_recent_games_timestamp = self.last_update_recent_games.timestamp()

        # save the state of the validator to file
        torch.save(
            {
                "step": self.step,
                "scores": self.scores,
                "hotkeys": self.hotkeys,
                "last_updated_block": self.last_updated_block,
                "blacklisted_miner_hotkeys": self.blacklisted_miner_hotkeys,
                "last_api_call": last_api_call_timestamp,
                "last_update_recent_games": last_update_recent_games_timestamp,
            },
            self.base_path + "/state.pt",
        )

        bt.logging.debug(
            f"saved the following state to a file: step: {self.step}, scores: {self.scores}, hotkeys: {self.hotkeys}, last_updated_block: {self.last_updated_block}, blacklisted_miner_hotkeys: {self.blacklisted_miner_hotkeys}, last_api_call: {last_api_call_timestamp}, last_update_recent_games: {last_update_recent_games_timestamp}"
        )

    def reset_validator_state(self, state_path):
        """inits the default validator state. should be invoked only
        when an exception occurs and the state needs to reset"""

        # rename current state file in case manual recovery is needed
        rename(
            state_path,
            f"{state_path}-{int(datetime.now().timestamp())}.autorecovery",
        )

        self.init_default_scores()
        self.step = 0
        self.last_updated_block = 0
        self.hotkeys = None
        self.blacklisted_miner_hotkeys = None

    def load_state(self):
        """loads the state of the validator from a file"""
        state_path = self.base_path + "/state.pt"
        if path.exists(state_path):
            try:
                bt.logging.info("loading validator state")
                state = torch.load(state_path)
                bt.logging.debug(f"loaded the following state from file: {state}")
                self.step = state["step"]
                self.scores = state["scores"]
                self.hotkeys = state["hotkeys"]
                self.last_updated_block = state["last_updated_block"]
                if "blacklisted_miner_hotkeys" in state.keys():
                    self.blacklisted_miner_hotkeys = state["blacklisted_miner_hotkeys"]
                
                # Convert timestamps back to datetime
                self.last_api_call = datetime.fromtimestamp(state.get("last_api_call", (datetime.now(timezone.utc) - timedelta(minutes=30)).timestamp()), tz=timezone.utc)
                self.last_update_recent_games = datetime.fromtimestamp(state.get("last_update_recent_games", (datetime.now(timezone.utc) - timedelta(minutes=30)).timestamp()), tz=timezone.utc)

                bt.logging.info(f"scores loaded from saved file: {self.scores}")
            except Exception as e:
                bt.logging.error(
                    f"validator state reset because an exception occurred: {e}"
                )
                self.reset_validator_state(state_path=state_path)
        else:
            self.init_default_scores()

    def _get_local_miner_blacklist(self) -> list:
        """returns the blacklisted miners hotkeys from the local file"""

        # check if local blacklist exists
        blacklist_file = f"{self.base_path}/miner_blacklist.json"
        if Path(blacklist_file).is_file():
            # load the contents of the local blacklist
            bt.logging.trace(f"reading local blacklist file: {blacklist_file}")
            try:
                with open(blacklist_file, "r", encoding="utf-8") as file:
                    file_content = file.read()

                miner_blacklist = json.loads(file_content)
                if validate_miner_blacklist(miner_blacklist):
                    bt.logging.trace(f"loaded miner blacklist: {miner_blacklist}")
                    return miner_blacklist

                bt.logging.trace(
                    f"loaded miner blacklist was formatted incorrectly or was empty: {miner_blacklist}"
                )
            except OSError as e:
                bt.logging.error(f"unable to read blacklist file: {e}")
            except json.JSONDecodeError as e:
                bt.logging.error(
                    f"unable to parse json from path: {blacklist_file} with error: {e}"
                )
        else:
            bt.logging.trace(f"no local miner blacklist file in path: {blacklist_file}")

        return []

    def get_uids_to_query(self, all_axons) -> list:
        """returns the list of uids to query"""

        # get uids with a positive stake
        uids_with_stake = self.metagraph.total_stake >= 0.0
        bt.logging.trace(f"uids with a positive stake: {uids_with_stake}")

        # get uids with an ip address of 0.0.0.0
        invalid_uids = torch.tensor(
            [
                bool(value)
                for value in [
                    ip != "0.0.0.0"
                    for ip in [
                        self.metagraph.neurons[uid].axon_info.ip
                        for uid in self.metagraph.uids.tolist()
                    ]
                ]
            ],
            dtype=torch.bool,
        )
        bt.logging.trace(f"uids with 0.0.0.0 as an ip address: {invalid_uids}")

        # get uids that have their hotkey blacklisted
        blacklisted_uids = []
        if self.blacklisted_miner_hotkeys:
            for hotkey in self.blacklisted_miner_hotkeys:
                if hotkey in self.metagraph.hotkeys:
                    blacklisted_uids.append(self.metagraph.hotkeys.index(hotkey))
                else:
                    bt.logging.trace(
                        f"blacklisted hotkey {hotkey} was not found from metagraph"
                    )

            bt.logging.debug(f"blacklisted the following uids: {blacklisted_uids}")

        # convert blacklisted uids to tensor
        blacklisted_uids_tensor = torch.tensor(
            [uid not in blacklisted_uids for uid in self.metagraph.uids.tolist()],
            dtype=torch.bool,
        )

        bt.logging.trace(f"blacklisted uids: {blacklisted_uids_tensor}")

        # determine the uids to filter
        uids_to_filter = torch.logical_not(
            ~blacklisted_uids_tensor | ~invalid_uids | ~uids_with_stake
        )

        bt.logging.trace(f"uids to filter: {uids_to_filter}")

        # define uids to query
        uids_to_query = [
            axon
            for axon, keep_flag in zip(all_axons, uids_to_filter)
            if keep_flag.item()
        ]

        # define uids to filter
        final_axons_to_filter = [
            axon
            for axon, keep_flag in zip(all_axons, uids_to_filter)
            if not keep_flag.item()
        ]

        uids_not_to_query = [
            self.metagraph.hotkeys.index(axon.hotkey) for axon in final_axons_to_filter
        ]

        bt.logging.trace(f"final axons to filter: {final_axons_to_filter}")
        bt.logging.debug(f"filtered uids: {uids_not_to_query}")

        # reduce the number of simultaneous uids to query
        if self.max_targets < 256:
            start_idx = self.max_targets * self.target_group
            end_idx = min(
                len(uids_to_query), self.max_targets * (self.target_group + 1)
            )
            if start_idx == end_idx:
                return [], []
            if start_idx >= len(uids_to_query):
                raise IndexError(
                    "starting index for querying the miners is out-of-bounds"
                )

            if end_idx >= len(uids_to_query):
                end_idx = len(uids_to_query)
                self.target_group = 0
            else:
                self.target_group += 1

            bt.logging.debug(
                f"list indices for uids to query starting from: '{start_idx}' ending with: '{end_idx}'"
            )
            uids_to_query = uids_to_query[start_idx:end_idx]

        list_of_uids = [
            self.metagraph.hotkeys.index(axon.hotkey) for axon in uids_to_query
        ]

        list_of_hotkeys = [axon.hotkey for axon in uids_to_query]

        bt.logging.trace(f"sending query to the following hotkeys: {list_of_hotkeys}")

        return uids_to_query, list_of_uids, blacklisted_uids, uids_not_to_query

    def update_game_outcome(self, game_id, numeric_outcome):
        """updates the outcome of a game in the database"""
        conn = self.connect_db()
        cursor = conn.cursor()
        try:
            cursor.execute(
                "UPDATE game_data SET outcome = ?, active = 0 WHERE externalId = ?",
                (numeric_outcome, game_id),
            )
            if cursor.rowcount == 0:
                bt.logging.trace(f"No game updated for externalId {game_id}")
            else:
                bt.logging.trace(
                    f"Updated game {game_id} with outcome: {numeric_outcome}"
                )
            conn.commit()
        except Exception as e:
            bt.logging.trace(f"Error updating game outcome: {e}")
            conn.rollback()
        finally:
            conn.close()

    def get_recent_games(self):
        """retrieves recent games from the database"""
        conn = self.connect_db()
        cursor = conn.cursor()
        two_days_ago = (
            datetime.utcnow().replace(tzinfo=timezone.utc) - timedelta(hours=48)
        ).isoformat()
        cursor.execute(
            "SELECT id, teamA, teamB, externalId FROM game_data WHERE eventStartDate >= ? AND outcome = 'Unfinished'",
            (two_days_ago,),
        )
        return cursor.fetchall()

    def determine_winner(self, game_info):
        time.sleep(0.1) # RapidAPI rate limits these individual calls
        game_id, teamA, teamB, externalId = game_info

        conn = self.connect_db()
        cursor = conn.cursor()
        cursor.execute("SELECT sport FROM game_data WHERE externalId = ?", (externalId,))
        result = cursor.fetchone()
        conn.close()

        if not result:
            bt.logging.error(f"No game found with externalId {externalId}")
            return

        sport = result[0]

        if sport == "baseball":
            game_data = self.api_client.get_baseball_game(str(externalId))
        elif sport == "soccer":
            game_data = self.api_client.get_soccer_game(str(externalId))
        else:
            bt.logging.error(f"Unsupported sport: {sport}")
            return

        if not game_data:
            return

        game_response = game_data.get("response", [])[0]

        if sport == "baseball":
            game_data = self.api_client.get_baseball_game(str(externalId))
            if not game_data:
                bt.logging.error(f"Failed to fetch baseball game data for {externalId}")
                return

            game_response = game_data.get("response", [])[0]

            status = game_response.get("status", {}).get("long")
            if status != "Finished":
                bt.logging.trace(f"Baseball game {externalId} is not finished yet. Current status: {status}")
                return

            home_score = game_response.get("scores", {}).get("home", {}).get("total")
            away_score = game_response.get("scores", {}).get("away", {}).get("total")
            bt.logging.trace(f"Baseball game {externalId} scores - Home: {home_score}, Away: {away_score}")

            if home_score is None or away_score is None:
                bt.logging.trace(f"Unable to extract scores for baseball game {externalId}")
                return

            if home_score > away_score:
                numeric_outcome = 0
            elif away_score > home_score:
                numeric_outcome = 1
            else:
                numeric_outcome = 2

            bt.logging.trace(f"Game {externalId} result: {teamA} {home_score} - {away_score} {teamB}")
            bt.logging.trace(f"Numeric outcome: {numeric_outcome}")

            self.update_game_outcome(externalId, numeric_outcome)

        elif sport == "soccer":
            status = game_response["fixture"]["status"]["long"]
            if status not in ["Match Finished", "Match Finished After Extra Time", "Match Finished After Penalties"]:
                bt.logging.trace(f"Game {externalId} is not finished yet. Current status: {status}")
                return

            home_score = game_response["goals"]["home"]
            away_score = game_response["goals"]["away"]

            # Ensure home_score and away_score are not None
            if home_score is None or away_score is None:
                bt.logging.trace(f"Score data is incomplete for game {externalId}")
                return

            if home_score > away_score:
                numeric_outcome = 0
            elif away_score > home_score:
                numeric_outcome = 1
            else:
                numeric_outcome = 2

            bt.logging.trace(f"Game {externalId} result: {teamA} {home_score} - {away_score} {teamB}")
            bt.logging.trace(f"Numeric outcome: {numeric_outcome}")

            self.update_game_outcome(externalId, numeric_outcome)
        else:
            bt.logging.error(f"Failed to fetch game data for {externalId}. Status code: {game_response.status_code}")

    def update_recent_games(self):
        """Updates the outcomes of recent games and corresponding predictions"""
        recent_games = self.get_recent_games()

        for game_info in recent_games:
            game_id, teamA, teamB, externalId = game_info

            self.determine_winner(game_info)

            max_retries = 5
            for attempt in range(max_retries):
                try:
                    conn = self.connect_db()
                    cursor = conn.cursor()

                    try:
                        # Fetch the updated outcome from game_data
                        cursor.execute(
                            "SELECT outcome FROM game_data WHERE externalId = ?",
                            (externalId,),
                        )
                        result = cursor.fetchone()

                        if result is None:
                            bt.logging.warning(
                                f"No game found with externalId {externalId}"
                            )
                            break

                        new_outcome = result[0]

                        if new_outcome == "Unfinished":
                            break

                        # Update predictions table where outcome is 'Unfinished' and matches teamGameID
                        cursor.execute(
                            """
                            UPDATE predictions
                            SET outcome = ?
                            WHERE teamGameID = ? AND outcome = 'Unfinished'
                        """,
                            (new_outcome, externalId),
                        )

                        conn.commit()
                        bt.logging.info(
                            f"Updated predictions for game {externalId} with outcome {new_outcome}"
                        )
                        break  # If successful, break the retry loop

                    except sqlite3.OperationalError as e:
                        if "database is locked" in str(e) and attempt < max_retries - 1:
                            bt.logging.warning(
                                f"Database locked, retrying in 1 second... (Attempt {attempt + 1})"
                            )
                            time.sleep(1)
                        else:
                            bt.logging.error(
                                f"Error updating predictions for game {externalId}: {e}"
                            )
                            break
                    except Exception as e:
                        bt.logging.error(
                            f"Error updating predictions for game {externalId}: {e}"
                        )
                        break
                    finally:
                        conn.close()

                except Exception as e:
                    bt.logging.error(f"Error connecting to database: {e}")
                    if attempt < max_retries - 1:
                        time.sleep(1)
                    else:
                        break

        bt.logging.info("Recent games and predictions update process completed")

    async def run_sync_in_async(self, fn):
        try:
            return await self.loop.run_in_executor(self.thread_executor, fn)
        except StopIteration:
            bt.logging.warning("StopIteration encountered in run_sync_in_async. Handling gracefully.")
            return None
        except Exception as e:
            bt.logging.error(f"Error in run_sync_in_async: {e}")
            return None
    
    def recalculate_all_profits(self):
        self.weight_setter.recalculate_daily_profits()

    async def set_weights(self):
        try:
            return await self.weight_setter.set_weights(self.db_path)
        except StopIteration:
            bt.logging.warning("StopIteration encountered in set_weights. Handling gracefully.")
            return None<|MERGE_RESOLUTION|>--- conflicted
+++ resolved
@@ -106,6 +106,8 @@
         self.rapid_api_key = os.getenv("RAPID_API_KEY")
         self.api_client = APIClient(self.rapid_api_key)
 
+        self.last_api_call = datetime.now(timezone.utc) - timedelta(minutes=30)
+        self.last_update_recent_games = datetime.now(timezone.utc) - timedelta(minutes=30)
         self.last_api_call = datetime.now(timezone.utc) - timedelta(minutes=30)
         self.last_update_recent_games = datetime.now(timezone.utc) - timedelta(minutes=30)
 
@@ -496,12 +498,9 @@
         for synapse in predictions:
             if len(synapse) >= 3:
                 game_data_dict = synapse[0]
-<<<<<<< HEAD
                 prediction_dict: Dict[str, TeamGamePrediction] = synapse[1]
-=======
-                prediction_dict: TeamGamePrediction = synapse[1]
->>>>>>> 56941c37
                 metadata = synapse[2]
+                error = synapse[3] if len(synapse) > 3 else None
                 error = synapse[3] if len(synapse) > 3 else None
 
                 if metadata and hasattr(metadata, "neuron_uid"):
@@ -511,15 +510,8 @@
                     if prediction_dict is not None:
                         predictions_dict[uid] = prediction_dict
                     else:
-<<<<<<< HEAD
                         bt.logging.trace(f"prediction from miner {uid} is empty and will be skipped.")
                         bt.logging.trace(f"""Synapse Details:
-=======
-                        bt.logging.trace(
-                            f"prediction from miner {uid} is none and will be skipped."
-                        )
-                        bt.logging.debug(f"""Synapse Details:
->>>>>>> 56941c37
                                             game_data_dict_len: {len(game_data_dict) if game_data_dict else 0}
                                             prediction_dict: {prediction_dict if prediction_dict else 0}
                                             metadata: {metadata if metadata else 0}
@@ -643,6 +635,10 @@
         last_api_call_timestamp = self.last_api_call.timestamp()
         last_update_recent_games_timestamp = self.last_update_recent_games.timestamp()
 
+        # Convert datetime to timestamp before saving
+        last_api_call_timestamp = self.last_api_call.timestamp()
+        last_update_recent_games_timestamp = self.last_update_recent_games.timestamp()
+
         # save the state of the validator to file
         torch.save(
             {
@@ -653,11 +649,14 @@
                 "blacklisted_miner_hotkeys": self.blacklisted_miner_hotkeys,
                 "last_api_call": last_api_call_timestamp,
                 "last_update_recent_games": last_update_recent_games_timestamp,
+                "last_api_call": last_api_call_timestamp,
+                "last_update_recent_games": last_update_recent_games_timestamp,
             },
             self.base_path + "/state.pt",
         )
 
         bt.logging.debug(
+            f"saved the following state to a file: step: {self.step}, scores: {self.scores}, hotkeys: {self.hotkeys}, last_updated_block: {self.last_updated_block}, blacklisted_miner_hotkeys: {self.blacklisted_miner_hotkeys}, last_api_call: {last_api_call_timestamp}, last_update_recent_games: {last_update_recent_games_timestamp}"
             f"saved the following state to a file: step: {self.step}, scores: {self.scores}, hotkeys: {self.hotkeys}, last_updated_block: {self.last_updated_block}, blacklisted_miner_hotkeys: {self.blacklisted_miner_hotkeys}, last_api_call: {last_api_call_timestamp}, last_update_recent_games: {last_update_recent_games_timestamp}"
         )
 
@@ -691,6 +690,10 @@
                 self.last_updated_block = state["last_updated_block"]
                 if "blacklisted_miner_hotkeys" in state.keys():
                     self.blacklisted_miner_hotkeys = state["blacklisted_miner_hotkeys"]
+                
+                # Convert timestamps back to datetime
+                self.last_api_call = datetime.fromtimestamp(state.get("last_api_call", (datetime.now(timezone.utc) - timedelta(minutes=30)).timestamp()), tz=timezone.utc)
+                self.last_update_recent_games = datetime.fromtimestamp(state.get("last_update_recent_games", (datetime.now(timezone.utc) - timedelta(minutes=30)).timestamp()), tz=timezone.utc)
                 
                 # Convert timestamps back to datetime
                 self.last_api_call = datetime.fromtimestamp(state.get("last_api_call", (datetime.now(timezone.utc) - timedelta(minutes=30)).timestamp()), tz=timezone.utc)
@@ -1054,6 +1057,14 @@
         except Exception as e:
             bt.logging.error(f"Error in run_sync_in_async: {e}")
             return None
+        try:
+            return await self.loop.run_in_executor(self.thread_executor, fn)
+        except StopIteration:
+            bt.logging.warning("StopIteration encountered in run_sync_in_async. Handling gracefully.")
+            return None
+        except Exception as e:
+            bt.logging.error(f"Error in run_sync_in_async: {e}")
+            return None
     
     def recalculate_all_profits(self):
         self.weight_setter.recalculate_daily_profits()
