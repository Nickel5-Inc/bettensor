import json
import signal
import sys
from argparse import ArgumentParser
import time
import traceback
from typing import Tuple
import bittensor as bt
import sqlite3
from bettensor.base.neuron import BaseNeuron
from bettensor.protocol import Metadata, GameData, TeamGame, TeamGamePrediction
from bettensor.miner.stats.miner_stats import MinerStateManager, MinerStatsHandler
import datetime
import os
import threading
from contextlib import contextmanager
from bettensor.miner.database.database_manager import DatabaseManager
from bettensor.miner.database.games import GamesHandler
from bettensor.miner.database.predictions import PredictionsHandler
from bettensor.miner.utils.cache_manager import CacheManager
from bettensor.miner.interfaces.redis_interface import RedisInterface
from bettensor.miner.models.model_utils import SoccerPredictor, MinerConfig
import uuid
from datetime import datetime, timezone
from bettensor.miner.utils.health_check import run_health_check

class BettensorMiner(BaseNeuron):
    def __init__(self, parser: ArgumentParser):
        bt.logging.info("Initializing BettensorMiner")
        super().__init__(parser=parser, profile="miner")
        
        bt.logging.info("Adding custom arguments")
        
        # Add PostgreSQL connection parameters with defaults
        parser.add_argument("--db_name", type=str, default="bettensor", help="PostgreSQL database name")
        parser.add_argument("--db_user", type=str, default="root", help="PostgreSQL user")
        parser.add_argument("--db_password", type=str, default="bettensor_password", help="PostgreSQL password")
        parser.add_argument("--db_host", type=str, default="localhost", help="PostgreSQL host")
        parser.add_argument("--db_port", type=int, default=5432, help="PostgreSQL port")
        parser.add_argument("--max_connections", type=int, default=10, help="Maximum number of database connections")
        
        if not any(action.dest == 'validator_min_stake' for action in parser._actions):
            parser.add_argument("--validator_min_stake", type=float, default=1000.0, help="Minimum stake required for validators")
        
        if not any(action.dest == 'redis_host' for action in parser._actions):
            parser.add_argument("--redis_host", type=str, default="localhost", help="Redis server host")
        
        if not any(action.dest == 'redis_port' for action in parser._actions):
            parser.add_argument("--redis_port", type=int, default=6379, help="Redis server port")
        
        bt.logging.info("Parsing arguments and setting up configuration")
        try:
            self.neuron_config = self.config(bt_classes=[bt.subtensor, bt.logging, bt.wallet, bt.axon])
            if self.neuron_config is None:
                raise ValueError("self.config() returned None")
        except Exception as e:
            bt.logging.error(f"Error in self.config(): {e}")
            raise

        bt.logging.info(f"Neuron config: {self.neuron_config}")

        self.args = self.neuron_config

        bt.logging.info("Setting up wallet, subtensor, and metagraph")
        try:
            self.wallet, self.subtensor, self.metagraph = self.setup()
            self.miner_uid = str(self.metagraph.hotkeys.index(self.wallet.hotkey.ss58_address))
            bt.logging.info(f"Miner initialized with UID: {self.miner_uid}")
        except Exception as e:
            bt.logging.error(f"Error in self.setup(): {e}")
            raise

        # Run health check
        db_params = {
            "db_name": self.args.db_name,
            "db_user": self.args.db_user,
            "db_password": self.args.db_password,
            "db_host": self.args.db_host,
            "db_port": self.args.db_port,
        }
        run_health_check(db_params, self.args.axon.port)

        # Initialize Redis interface
        self.redis_interface = RedisInterface(host=self.args.redis_host, port=self.args.redis_port)
        if not self.redis_interface.connect():
            bt.logging.warning("Failed to connect to Redis. GUI interfaces will not be available.")
            self.gui_available = False
        else:
            bt.logging.info("Redis connection successful. All interfaces (GUI and CLI) are available.")
            self.gui_available = True
            # Start Redis listener in a separate thread
            self.redis_thread = threading.Thread(target=self.listen_for_redis_messages)
            self.redis_thread.daemon = True
            self.redis_thread.start()

        # Setup database manager
        bt.logging.info("Initializing database manager")
        db_params = {
            "db_name": self.args.db_name,
            "db_user": self.args.db_user,
            "db_password": self.args.db_password,
            "db_host": self.args.db_host,
            "db_port": self.args.db_port,
            "max_connections": self.args.max_connections
        }
        self.db_manager = DatabaseManager(**db_params)
        self.db_manager.initialize_default_model_params(miner_uid=self.miner_uid)
        # Setup state manager
        bt.logging.info("Initializing state manager")
        self.miner_hotkey = self.wallet.hotkey.ss58_address
        self.miner_uid = self.miner_uid

        self.state_manager = MinerStateManager(
            db_manager=self.db_manager,
            miner_hotkey=self.miner_hotkey,
            miner_uid=self.miner_uid
        )

        # Create an instance of MinerStatsHandler
        self.stats_handler = MinerStatsHandler(self.state_manager)

        # Setup handlers
        bt.logging.info("Initializing handlers")
        self.predictions_handler = PredictionsHandler(self.db_manager, self.state_manager, self.miner_hotkey)
        self.games_handler = GamesHandler(self.db_manager, self.predictions_handler)

        # Setup cache manager
        bt.logging.info("Initializing cache manager")
        self.cache_manager = CacheManager()

        # Setup other attributes
        bt.logging.info("Setting other attributes")
        self.validator_min_stake = self.args.validator_min_stake
        self.hotkey = self.wallet.hotkey.ss58_address

        bt.logging.info("Setting up signal handlers")
        signal.signal(signal.SIGINT, self.signal_handler)
        signal.signal(signal.SIGTERM, self.signal_handler)

        self.hotkey_blacklisted = False

        bt.logging.info("BettensorMiner initialization complete")

        self.last_incentive_update = None
        self.incentive_update_interval = 600  # Update every 10 minutes

        # Initialize MinerConfig
        self.miner_config = MinerConfig()

        #check if miner_uid in miner_stats table is the same as the current miner_uid 
        self.update_miner_uid_in_stats_db()
        
    def forward(self, synapse: GameData) -> GameData:
        bt.logging.info(f"Miner: Received synapse from {synapse.dendrite.hotkey}")

        # Print version information and perform version checks
        print(f"Synapse version: {synapse.metadata.subnet_version}, our version: {self.subnet_version}")
        self._check_version(synapse.metadata.subnet_version)

        bt.logging.debug(f"Processing game data: {len(synapse.gamedata_dict)} games")
        
        try:
            # Check if there are any changes in game data
            changed_games = self.cache_manager.filter_changed_games(synapse.gamedata_dict)

            if changed_games:
                bt.logging.info(f"Processing {len(changed_games)} changed games")
                updated_games, new_games = self.games_handler.process_games(changed_games)
                recent_predictions = self.predictions_handler.process_predictions(updated_games, new_games)
                
                # Update cache with new predictions
                self.cache_manager.update_cached_predictions(recent_predictions)
            else:
                bt.logging.info("No changes in game data, using cached predictions")
                recent_predictions = self.cache_manager.get_cached_predictions()

            if not recent_predictions:
                bt.logging.warning("No predictions available")
                return self._clean_synapse(synapse, "No predictions available")

            # Filter out predictions with finished outcomes
            unfinished_predictions = {
                pred_id: pred for pred_id, pred in recent_predictions.items()
                if pred.outcome == "Unfinished"
            }

            if not unfinished_predictions:
                bt.logging.warning("No unfinished predictions available")
                return self._clean_synapse(synapse, "No unfinished predictions available")

            synapse.prediction_dict = unfinished_predictions
            synapse.gamedata_dict = None
            synapse.metadata = self._create_metadata("prediction")

            bt.logging.info(f"Number of unfinished predictions added to synapse: {len(unfinished_predictions)}")
            
        except Exception as e:
            bt.logging.error(f"Error in forward method: {e}")
            return self._clean_synapse(synapse, f"Error in forward method: {e}")
        
        #ensure synapse is correctly structured one last time , otherwise return error type
        if synapse.metadata.synapse_type != "prediction":
            bt.logging.error(f"Synapse is not of type prediction: {type(synapse)}")
            return self._clean_synapse(synapse, f"Synapse is not of type prediction: {type(synapse)}")


        return synapse

    def _check_version(self, synapse_version):
        if synapse_version > self.subnet_version:
            bt.logging.warning(
                f"Received a synapse from a validator with higher subnet version ({synapse_version}) than yours ({self.subnet_version}). Please update the miner, or you may encounter issues."
            )
        elif synapse_version < self.subnet_version:
            bt.logging.warning(
                f"Received a synapse from a validator with lower subnet version ({synapse_version}) than yours ({self.subnet_version}). You can safely ignore this warning."
            )

    def _create_metadata(self, synapse_type):
        return Metadata.create(
            wallet=self.wallet,
            subnet_version=self.subnet_version,
            neuron_uid=self.miner_uid,
            synapse_type=synapse_type,
        )

    def _clean_synapse(self, synapse: GameData, error: str) -> GameData:
        if not synapse.prediction_dict:
            bt.logging.warning("Cleaning synapse due to no predictions available")
        else:
            bt.logging.error(f"Cleaning synapse due to error: {error}")
        
        synapse.gamedata_dict = None
        synapse.prediction_dict = None
        synapse.metadata = Metadata.create(
            wallet=self.wallet,
            subnet_version=self.subnet_version,
            neuron_uid=self.miner_uid,
            synapse_type="error",
        )
        synapse.error = error
        bt.logging.debug("Synapse cleaned")
        return synapse

    def start(self):
        bt.logging.info("Starting miner")
        self.stats_handler.reset_daily_cash()
        
        # Start Redis listener in a separate thread
        self.redis_thread = threading.Thread(target=self.listen_for_redis_messages)
        self.redis_thread.daemon = True
        self.redis_thread.start()
        
        # Start health check in a separate thread
        self.health_thread = threading.Thread(target=self.health_check)
        self.health_thread.daemon = True
        self.health_thread.start()
        
        bt.logging.info("Miner started")

    def stop(self):
        bt.logging.info("Stopping miner")
        try:
            current_state = self.state_manager.get_stats()
            self.state_manager.save_state(current_state)
        except Exception as e:
            bt.logging.error(f"Error saving state: {e}")
        bt.logging.info("Miner stopped")

    def signal_handler(self, signum, frame):
        bt.logging.info(f"Received signal {signum}. Shutting down...")
        self.stop()
        bt.logging.info("Exiting due to signal")
        sys.exit(0)

    def setup(self) -> Tuple[bt.wallet, bt.subtensor, bt.metagraph]:
        bt.logging.info("Setting up bittensor objects")
        bt.logging(config=self.neuron_config, logging_dir=self.neuron_config.full_path)
        bt.logging.info(
            f"Initializing miner for subnet: {self.neuron_config.netuid} on network: {self.neuron_config.subtensor.chain_endpoint} with config:\n {self.neuron_config}"
        )

        try:
            wallet = bt.wallet(config=self.neuron_config)
            subtensor = bt.subtensor(config=self.neuron_config)
            metagraph = subtensor.metagraph(self.neuron_config.netuid)
        except AttributeError as e:
            bt.logging.error(f"Unable to setup bittensor objects: {e}")
            sys.exit()

        bt.logging.info(
            f"Bittensor objects initialized:\nMetagraph: {metagraph}\
            \nSubtensor: {subtensor}\nWallet: {wallet}"
        )

        if wallet.hotkey.ss58_address not in metagraph.hotkeys:
            bt.logging.error(
                f"Your miner: {wallet} is not registered to chain connection: {subtensor}. Run btcli register and try again"
            )
            sys.exit()

        bt.logging.info("Bittensor objects setup complete")
        return wallet, subtensor, metagraph

    def check_whitelist(self, hotkey):
        bt.logging.debug(f"Checking whitelist for hotkey: {hotkey}")
        if isinstance(hotkey, bool) or not isinstance(hotkey, str):
            bt.logging.debug(f"Invalid hotkey type: {type(hotkey)}")
            return False

        whitelisted_hotkeys = []

        if hotkey in whitelisted_hotkeys:
            bt.logging.debug(f"Hotkey {hotkey} is whitelisted")
            return True

        bt.logging.debug(f"Hotkey {hotkey} is not whitelisted")
        return False

    def blacklist(self, synapse: GameData) -> Tuple[bool, str]:
        bt.logging.debug(f"Checking blacklist for synapse from {synapse.dendrite.hotkey}")
        if self.check_whitelist(hotkey=synapse.dendrite.hotkey):
            bt.logging.info(f"Accepted whitelisted hotkey: {synapse.dendrite.hotkey}")
            return (False, f"Accepted whitelisted hotkey: {synapse.dendrite.hotkey}")

        if synapse.dendrite.hotkey not in self.metagraph.hotkeys:
            bt.logging.info(f"Blacklisted unknown hotkey: {synapse.dendrite.hotkey}")
            return (
                True,
                f"Hotkey {synapse.dendrite.hotkey} was not found from metagraph.hotkeys",
            )

        uid = self.metagraph.hotkeys.index(synapse.dendrite.hotkey)
        if not self.metagraph.validator_permit[uid]:
            bt.logging.info(f"Blacklisted non-validator: {synapse.dendrite.hotkey}")
            return (True, f"Hotkey {synapse.dendrite.hotkey} is not a validator")

        bt.logging.info(f"validator_min_stake: {self.validator_min_stake}")
        stake = float(self.metagraph.S[uid])
        if stake < self.validator_min_stake:
            bt.logging.info(
                f"Blacklisted validator {synapse.dendrite.hotkey} with insufficient stake: {stake}"
            )
            return (
                True,
                f"Hotkey {synapse.dendrite.hotkey} has insufficient stake: {stake}",
            )

        bt.logging.info(
            f"Accepted hotkey: {synapse.dendrite.hotkey} (UID: {uid} - Stake: {stake})"
        )
        return (False, f"Accepted hotkey: {synapse.dendrite.hotkey}")

    def priority(self, synapse: GameData) -> float:
        bt.logging.debug(f"Calculating priority for synapse from {synapse.dendrite.hotkey}")
        if self.check_whitelist(hotkey=synapse.dendrite.hotkey):
            bt.logging.debug(f"Whitelisted hotkey {synapse.dendrite.hotkey}, returning max priority")
            return 10000000.0

        uid = self.metagraph.hotkeys.index(synapse.dendrite.hotkey)
        stake = float(self.metagraph.S[uid])

        bt.logging.debug(f"Prioritized: {synapse.dendrite.hotkey} (UID: {uid} - Stake: {stake})")
        return stake

    def get_current_incentive(self):
        current_time = time.time()
        
        # Check if it's time to update the incentive
        if self.last_incentive_update is None or (current_time - self.last_incentive_update) >= self.incentive_update_interval:
            bt.logging.info("Updating current incentive")
            try:
                # Sync the metagraph to get the latest data
                self.metagraph.sync()
                
                # Get the incentive for this miner
                miner_uid_int = int(self.miner_uid)
                incentive = self.metagraph.I[miner_uid_int].item() if miner_uid_int < len(self.metagraph.I) else 0.0
                
                # Update the stats handler with the new incentive
                self.stats_handler.update_current_incentive(incentive)
                
                self.last_incentive_update = current_time
                
                bt.logging.info(f"Updated current incentive to: {incentive}")
                return incentive
            except Exception as e:
                bt.logging.error(f"Error updating current incentive: {e}")
                return None
        else:
            # If it's not time to update, return the last known incentive from the stats handler
            return self.stats_handler.get_current_incentive()

    def listen_for_redis_messages(self):
        channel = f'miner:{self.miner_uid}:{self.wallet.hotkey.ss58_address}'
        bt.logging.info(f"Starting to listen for Redis messages on channel: {channel}")
        
        while True:
            try:
                pubsub = self.redis_interface.subscribe(channel)
                if pubsub is None:
                    bt.logging.error("Failed to subscribe to Redis channel")
                    time.sleep(5)  # Wait before trying to reconnect
                    continue

                bt.logging.info(f"Successfully subscribed to Redis channel: {channel}")

                for message in pubsub.listen():
                    if message['type'] == 'message':
                        try:
                            data = json.loads(message['data'])
                            bt.logging.info(f"Received message: {data}")
                            
                            action = data.get('action')
                            if action is None:
                                bt.logging.warning(f"Received message without 'action' field: {data}")
                                continue
                            
                            if action == 'make_prediction':
                                result = self.process_prediction_request(data)
                                
                                # Send the result back
                                response_key = f'response:{data.get("message_id", "unknown")}'
                                bt.logging.info(f"Publishing response to key: {response_key}")
                                self.redis_interface.set(response_key, json.dumps(result), ex=60)  # Set expiration to 60 seconds
                            elif action == 'get_upcoming_game_ids':
                                self.handle_get_upcoming_game_ids(data)
                            else:
                                bt.logging.warning(f"Unknown action: {action}")
                        except json.JSONDecodeError:
                            bt.logging.error(f"Failed to decode JSON message: {message['data']}")
                        except KeyError as e:
                            bt.logging.error(f"Missing key in message: {e}")
                        except Exception as e:
                            bt.logging.error(f"Error processing message: {str(e)}")

            except Exception as e:
                bt.logging.error(f"Error in Redis listener: {str(e)}")
                time.sleep(5)  # Wait before trying to reconnect

    def process_prediction_request(self, data):
        bt.logging.info(f"Processing prediction request: {data}")

        predictions = data.get('predictions')
        if not predictions:
            bt.logging.warning("Received prediction request without 'predictions' field")
            return self.create_prediction_response(success=False, original_response={})

        try:
            results = []
            for prediction in predictions:
                bt.logging.info(f"Processing prediction: {prediction}")
                
                try:
                    external_id = prediction.get('externalId')
                    bt.logging.info(f"Extracted external_id: {external_id}")
                    
                    if not external_id:
                        bt.logging.warning(f"Prediction missing externalId: {prediction}")
                        results.append({
                            'status': 'error',
                            'message': "Prediction missing externalId"
                        })
                        continue
                    bt.logging.info(f"Checking if game exists with externalID: {external_id}")
                    try:
                        game_exists = self.games_handler.game_exists(external_id)
                    except Exception as e:
                        bt.logging.error(f"Error checking game existence: {str(e)}")
                        results.append({
                            'status': 'error',
                            'message': f"Error checking game existence: {str(e)}"
                        })
                        continue

                    bt.logging.info(f"Game exists: {game_exists}")
                    
                    if not game_exists:
                        bt.logging.warning(f"Game with ID {external_id} does not exist")
                        results.append({
                            'status': 'error',
                            'message': f"Game with ID {external_id} does not exist"
                        })
                        continue

                    # Generate a new predictionID
                    prediction['predictionID'] = str(uuid.uuid4())

                    # Set minerID and ensure predictionDate is in the correct format
                    prediction['minerID'] = self.miner_uid
                    prediction['predictionDate'] = datetime.now(timezone.utc).isoformat()

                    # Set initial outcome to 'Unfinished'
                    prediction['outcome'] = 'Unfinished'

                    # Map externalId to teamGameID
                    prediction['teamGameID'] = prediction['externalId']
                    del prediction['externalId']

                    # Ensure all required fields are present
                    required_fields = ['predictionID', 'teamGameID', 'minerID', 'predictionDate', 'predictedOutcome',
                                       'teamA', 'teamB', 'wager', 'teamAodds', 'teamBodds', 'tieOdds', 'outcome']
                    missing_fields = [field for field in required_fields if field not in prediction]
                    if missing_fields:
                        bt.logging.warning(f"Prediction missing required fields: {missing_fields}")
                        results.append({
                            'status': 'error',
                            'message': f"Prediction missing required fields: {missing_fields}"
                        })
                        continue

                    bt.logging.info(f"Adding prediction to database: {prediction}")
                    # Add the prediction to the database
                    result = self.predictions_handler.add_prediction(prediction)
                    bt.logging.info(f"Prediction added: {result}")
                    results.append(result)

                except Exception as e:
                    bt.logging.error(f"Error processing prediction: {str(e)}")
                    bt.logging.error(f"Traceback: {traceback.format_exc()}")
                    results.append({
                        'status': 'error',
                        'message': f"Error processing prediction: {str(e)}",
                        'traceback': traceback.format_exc()
                    })

            bt.logging.info("All predictions processed, creating response")
            response = self.create_prediction_response(success=True, original_response={'results': results})
            bt.logging.info(f"Created response: {response}")
            
            # Send the response back to Redis
            message_id = data.get('message_id')
            if message_id:
                redis_key = f"response:{message_id}"
                redis_value = json.dumps(response)
                bt.logging.info(f"Attempting to set Redis key: {redis_key} with value: {redis_value}")
                self.redis_interface.set(redis_key, redis_value, ex=60)
                bt.logging.info(f"Response sent to Redis with key: {redis_key}")
            else:
                bt.logging.warning("No message_id provided in the request, couldn't send response to Redis")

            return response

        except Exception as e:
            bt.logging.error(f"Error processing prediction request: {str(e)}")
            bt.logging.error(f"Traceback: {traceback.format_exc()}")
            response = self.create_prediction_response(success=False, original_response={})
            
            # Send the error response back to Redis
            message_id = data.get('message_id')
            if message_id:
                redis_key = f"response:{message_id}"
                redis_value = json.dumps(response)
                bt.logging.info(f"Attempting to set Redis key for error: {redis_key} with value: {redis_value}")
                self.redis_interface.set(redis_key, redis_value, ex=60)
                bt.logging.info(f"Error response sent to Redis with key: {redis_key}")
            else:
                bt.logging.warning("No message_id provided in the request, couldn't send error response to Redis")

            return response

    def create_prediction_response(self, success, original_response):
        bt.logging.info("Creating prediction response")
        current_cash = self.get_miner_cash_from_db()
        bt.logging.info(f"Current miner cash: {current_cash}")
        token_status = "VALID" if success else "INVALID"
        
        response = {
            "amountLeft": current_cash,
            "tokenStatus": token_status
        }
        
        bt.logging.info(f"Created prediction response: {response}")
        return response

    def get_miner_cash_from_db(self):
        bt.logging.info("Fetching miner cash directly from database")
        query = "SELECT miner_cash FROM miner_stats WHERE miner_uid = %s"
        try:
            conn, cur = self.db_manager.connection_pool.getconn(), None
            cur = conn.cursor()
            cur.execute(query, (self.miner_uid,))
            result = cur.fetchone()
            if result:
                cash = float(result[0])
                bt.logging.info(f"Fetched miner cash from DB: {cash}")
                return cash
            else:
                bt.logging.warning("No miner cash found in database")
                return 0.0
        except Exception as e:
            bt.logging.error(f"Error fetching miner cash from database: {str(e)}")
            return 0.0
        finally:
            if cur:
                cur.close()
            if conn:
                self.db_manager.connection_pool.putconn(conn)

    def handle_get_upcoming_game_ids(self, data):
        upcoming_game_ids = self.games_handler.get_upcoming_game_ids()
        
        response = json.dumps(upcoming_game_ids)
        self.redis_interface.set(f"response:{data['message_id']}", response, ex=60)  # Expire after 60 seconds

    def health_check(self):
        while True:
            bt.logging.info("Miner health check: Still listening for Redis messages")
            time.sleep(300)  # Check every 5 minutes


    def update_miner_uid_in_stats_db(self):
        bt.logging.info("Updating miner_uid in stats database if necessary")
        
        try:
            with self.db_manager.connection_pool.getconn() as conn:
                with conn.cursor() as cur:
                    # Check for existing entry with matching hotkey but different miner_uid
                    cur.execute("""
                        SELECT miner_uid FROM miner_stats 
                        WHERE miner_hotkey = %s AND miner_uid != %s
                    """, (self.miner_hotkey, self.miner_uid))
                    
                    result = cur.fetchone()
                    
                    if result:
                        old_miner_uid = result[0]
                        bt.logging.warning(f"Found mismatch: Hotkey {self.miner_hotkey} associated with miner_uid {old_miner_uid}")
                        
                        # Delete the old entry
                        cur.execute("DELETE FROM miner_stats WHERE miner_uid = %s", (old_miner_uid,))
                        
<<<<<<< HEAD

                        self.state_manager.initialize_state()
                        self.stats_handler.load_stats_from_state()
                        
                        # Delete all predictions for the old miner_uid
                        cur.execute("DELETE FROM predictions WHERE minerid = %s", (old_miner_uid,))
=======
                        # Create a new entry with the current miner_uid
                        cur.execute("""
                            INSERT INTO miner_stats (miner_uid, miner_hotkey, miner_cash, daily_cash)
                            VALUES (%s, %s, 1000, 1000)
                        """, (self.miner_uid, self.miner_hotkey))
                        
                        # Delete all predictions for the old miner_uid
                        cur.execute("DELETE FROM predictions WHERE miner_id = %s", (old_miner_uid,))
>>>>>>> 239f2a1f
                        
                        conn.commit()
                        
                        bt.logging.warning(f"Updated miner_uid from {old_miner_uid} to {self.miner_uid}")
                        bt.logging.warning("Deleted all predictions associated with the old miner_uid")
                    else:
                        bt.logging.info("No miner_uid mismatch found. No updates necessary.")
        
        except Exception as e:
            bt.logging.error(f"Error updating miner_uid in stats database: {str(e)}")
            bt.logging.error(traceback.format_exc())
        finally:
            if conn:
                self.db_manager.connection_pool.putconn(conn)

        
       



<|MERGE_RESOLUTION|>--- conflicted
+++ resolved
@@ -147,6 +147,9 @@
         # Initialize MinerConfig
         self.miner_config = MinerConfig()
 
+        #check if miner_uid in miner_stats table is the same as the current miner_uid 
+        self.update_miner_uid_in_stats_db()
+        
         #check if miner_uid in miner_stats table is the same as the current miner_uid 
         self.update_miner_uid_in_stats_db()
         
@@ -630,23 +633,12 @@
                         # Delete the old entry
                         cur.execute("DELETE FROM miner_stats WHERE miner_uid = %s", (old_miner_uid,))
                         
-<<<<<<< HEAD
 
                         self.state_manager.initialize_state()
                         self.stats_handler.load_stats_from_state()
                         
                         # Delete all predictions for the old miner_uid
                         cur.execute("DELETE FROM predictions WHERE minerid = %s", (old_miner_uid,))
-=======
-                        # Create a new entry with the current miner_uid
-                        cur.execute("""
-                            INSERT INTO miner_stats (miner_uid, miner_hotkey, miner_cash, daily_cash)
-                            VALUES (%s, %s, 1000, 1000)
-                        """, (self.miner_uid, self.miner_hotkey))
-                        
-                        # Delete all predictions for the old miner_uid
-                        cur.execute("DELETE FROM predictions WHERE miner_id = %s", (old_miner_uid,))
->>>>>>> 239f2a1f
                         
                         conn.commit()
                         
