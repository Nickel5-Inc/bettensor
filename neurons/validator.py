# The MIT License (MIT)
# Copyright © 2023 Yuma Rao
# Copyright © 2023 oneandahalfcats
# Copyright © 2023 geardici

# Permission is hereby granted, free of charge, to any person obtaining a copy of this software and associated
# documentation files (the “Software”), to deal in the Software without restriction, including without limitation
# the rights to use, copy, modify, merge, publish, distribute, sublicense, and/or sell copies of the Software,
# and to permit persons to whom the Software is furnished to do so, subject to the following conditions:

# The above copyright notice and this permission notice shall be included in all copies or substantial portions of
# the Software.

# THE SOFTWARE IS PROVIDED “AS IS”, WITHOUT WARRANTY OF ANY KIND, EXPRESS OR IMPLIED, INCLUDING BUT NOT LIMITED TO
# THE WARRANTIES OF MERCHANTABILITY, FITNESS FOR A PARTICULAR PURPOSE AND NONINFRINGEMENT. IN NO EVENT SHALL
# THE AUTHORS OR COPYRIGHT HOLDERS BE LIABLE FOR ANY CLAIM, DAMAGES OR OTHER LIABILITY, WHETHER IN AN ACTION
# OF CONTRACT, TORT OR OTHERWISE, ARISING FROM, OUT OF OR IN CONNECTION WITH THE SOFTWARE OR THE USE OR OTHER
# DEALINGS IN THE SOFTWARE.
import torch
import time
import sys
import os


from bettensor.protocol import GameData, Metadata

from bettensor.utils.sports_data import SportsData

# Bittensor
import bittensor as bt
import copy
from copy import deepcopy

# Bittensor Validator Template:
import bettensor
from uuid import UUID
from argparse import ArgumentParser
import sqlite3
from dotenv import load_dotenv
import asyncio


# need to import the right protocol(s) here
from bettensor.validator.bettensor_validator import BettensorValidator
from bettensor import protocol

# from update_games import update_games
from bettensor.utils.miner_stats import MinerStatsHandler
from datetime import datetime, timezone, timedelta
from bettensor.utils.website_handler import fetch_and_send_predictions

async def main(validator: BettensorValidator):
    # load rapid API key
    load_dotenv()
    rapid_api_key = os.getenv('RAPID_API_KEY')

    sports_data = SportsData()
    sports_config = {
        "baseball": [
            {"id": "1", "season": "2024"}
        ],
        "soccer": [
            {"id": "253", "season": "2024"},  # MLS
            {"id": "140", "season": "2024"},  # La Liga
            {"id": "78", "season": "2024"},   # Bundesliga
            {"id": "262", "season": "2024"},  # Liga MX
            {"id": "4", "season": "2024"},     # Euro Cup
            {"id": "9", "season": "2024"},    # Copa America
            {"id": "71", "season": "2024"},  # Brasileirão Série A
            {"id": "98", "season": "2024"}, # J1 League
            {"id": "480", "season": "2024"}, # Olympics mens
            {"id": "524", "season": "2024"} # Olympics womens
        ]
    }

    all_games =  await validator.run_sync_in_async(lambda: sports_data.get_multiple_game_data(sports_config))
    last_api_call = datetime.now()

    validator.serve_axon()
    await validator.initialize_connection()

    while True:

        try:
            current_time = datetime.now()
            if current_time - last_api_call >= timedelta(hours=1):
                # Update games every hour
                all_games = await validator.run_sync_in_async(lambda: sports_data.get_multiple_game_data(sports_config))
                last_api_call = current_time

            # Periodically sync subtensor status and save the state file
            if validator.step % 5 == 0:
                # Sync metagraph
                try:
                    validator.metagraph = await validator.sync_metagraph()
                    bt.logging.debug(f"Metagraph synced: {validator.metagraph}")
                except TimeoutError as e:
                    bt.logging.error(f"Metagraph sync timed out: {e}")

                # Update local knowledge of the hotkeys
                validator.check_hotkeys()

                # Save state
                validator.save_state()

<<<<<<< HEAD
            # Update daily stats at the end of each day
            current_date = datetime.now(timezone.utc).date()
            if current_date > validator.last_stats_update:
                await validator.run_sync_in_async(lambda: validator.update_daily_stats(current_date - timedelta(days=1)))
                validator.last_stats_update = current_date
            
=======
>>>>>>> 5b94f27a
            # Get all axons
            all_axons = validator.metagraph.axons
            bt.logging.trace(f"All axons: {all_axons}")

            # If there are more axons than scores, append the scores list and add new miners to the database
            if len(validator.metagraph.uids.tolist()) > len(validator.scores):
                bt.logging.info(
                    f"Discovered new Axons, current scores: {validator.scores}"
                )
                validator.scores = torch.cat(
                    (
                        validator.scores,
                        torch.zeros(
                            (
                                len(validator.metagraph.uids.tolist())
                                - len(validator.scores)
                            ),
                            dtype=torch.float32,
                        ),
                    )
                )
                bt.logging.info(f"Updated scores, new scores: {validator.scores}")

            validator.add_new_miners()

            # Get list of UIDs to query
            (
                uids_to_query,
                list_of_uids,
                blacklisted_uids,
                uids_not_to_query,
            ) = validator.get_uids_to_query(all_axons=all_axons)
            if not uids_to_query:
                bt.logging.warning(f"UIDs to query is empty: {uids_to_query}")

            # Broadcast query to valid Axons
            current_time = datetime.utcnow().replace(tzinfo=timezone.utc).isoformat()
            # metadata = Metadata.create(validator.wallet, validator.subnet_version, validator.uid)

            synapse = GameData.create(
                db_path=validator.db_path,
                wallet=validator.wallet,
                subnet_version=validator.subnet_version,
                neuron_uid=validator.uid,
                synapse_type="game_data",
            )
            bt.logging.debug(
                f"Synapse: {synapse.metadata.synapse_id} , {synapse.metadata.timestamp}, type: {synapse.metadata.synapse_type}, origin: {synapse.metadata.neuron_uid}"
            )
            responses = validator.dendrite.query(
                axons=uids_to_query,
                synapse=synapse,
                timeout=validator.timeout,
                deserialize=True,
            )

            # Process blacklisted UIDs (set scores to 0)
            bt.logging.debug(f"blacklisted_uids: {blacklisted_uids}")
            for uid in blacklisted_uids:
                if uid is not None:
                    bt.logging.debug(
                        f"Setting score for blacklisted UID: {uid}. Old score: {validator.scores[uid]}"
                    )
                    validator.scores[uid] = (
                        validator.neuron_config.alpha * validator.scores[uid]
                        + (1 - validator.neuron_config.alpha) * 0.0
                    )
                    bt.logging.debug(
                        f"Set score for blacklisted UID: {uid}. New score: {validator.scores[uid]}"
                    )

            # Process UIDs we did not query (set scores to 0)
            bt.logging.debug(f"uids_not_to_query: {uids_not_to_query}")
            for uid in uids_not_to_query:
                if uid is not None:
                    bt.logging.trace(
                        f"Setting score for not queried UID: {uid}. Old score: {validator.scores[uid]}"
                    )

                    validator_alpha_type = type(validator.neuron_config.alpha)
                    validator_scores_type = type(validator.scores[uid])

                    bt.logging.debug(
                        f"validator_alpha_type: {validator_alpha_type}, validator_scores_type: {validator_scores_type}"
                    )
                    validator.scores[uid] = (
                        validator.neuron_config.alpha * validator.scores[uid]
                        + (1 - validator.neuron_config.alpha) * 0.0
                    )
                    bt.logging.trace(
                        f"Set score for not queried UID: {uid}. New score: {validator.scores[uid]}"
                    )
            if not responses:
                print("No responses received. Sleeping for 18 seconds.")
                time.sleep(18)

            # Process the responses
            if responses and any(responses):
                validator.process_prediction(
                    processed_uids=list_of_uids, predictions=responses
                )

            current_block = await validator.run_sync_in_async(lambda: validator.subtensor.block)

            bt.logging.debug(
                f"Current Step: {validator.step}, Current block: {current_block}, last_updated_block: {validator.last_updated_block}"
            )

            if current_block - validator.last_updated_block > 150:
                # Sends data to the website
                try:
<<<<<<< HEAD
                    result = await fetch_and_send_predictions(db_path="data/validator.db")
=======
                    result = fetch_and_send_predictions("data/validator.db")
>>>>>>> 5b94f27a
                    bt.logging.info(f"Result status: {result}")
                    if result:
                        bt.logging.info("Predictions fetched and sent successfully")
                    else:
                        bt.logging.warning("No predictions were sent or an error occurred")
                except Exception as e:
                    bt.logging.error(f"Error in fetch_and_send_predictions: {str(e)}")

            if current_block - validator.last_updated_block > 298:
                # Update results before setting weights next block
                await validator.run_sync_in_async(validator.update_recent_games)
                
            if current_block - validator.last_updated_block > 300:

                try:
                    bt.logging.info("Attempting to update weights")
                    if validator.subtensor is None:
                        bt.logging.warning("Subtensor is None. Attempting to reinitialize...")
                        validator.subtensor = await validator.initialize_connection()
                    
                    if validator.subtensor is not None:
                        success = await validator.set_weights()
                        if success:
                            validator.last_updated_block = await validator.run_sync_in_async(lambda: validator.subtensor.block)
                            bt.logging.info("Successfully updated weights and last updated block")
                        else:
                            bt.logging.warning("Failed to set weights, continuing with next iteration.")
                    else:
                        bt.logging.error("Failed to reinitialize subtensor. Skipping weight update.")
                except Exception as e:
                    bt.logging.error(f"Error during weight update process: {str(e)}")
                    bt.logging.warning("Continuing with next iteration despite weight update failure.")

            # End the current step and prepare for the next iteration.
            validator.step += 1

            # Sleep for a duration equivalent to the block time (i.e., time between successive blocks).
            bt.logging.debug("Sleeping for: 18 seconds")
            await asyncio.sleep(18)

            #bt.logging.warning(f"TESTING AUTO UPDATE!!")

        except TimeoutError as e:
            bt.logging.error(f"Error in main loop: {str(e)}")
            # Attempt to reconnect if necessary
            await self.initialize_connection()


# The main function parses the configuration and runs the validator.
if __name__ == "__main__":
    parser = ArgumentParser()

    parser.add_argument('--subtensor.network', type=str, help="The subtensor network to connect to")
    parser.add_argument('--wallet.name', type=str, help="The name of the wallet to use")
    parser.add_argument('--wallet.hotkey', type=str, help="The hotkey of the wallet to use")
    parser.add_argument('--logging.trace', action='store_true', help="Enable trace logging")
    parser.add_argument(
        "--alpha", type=float, default=0.9, help="The alpha value for the validator."
    )
    parser.add_argument("--netuid", type=int, default=30, help="The chain subnet uid.")
    parser.add_argument('--axon.port', type=int, help="The port this axon endpoint is serving on.")
    parser.add_argument(
        "--max_targets",
        type=int,
        default=128,
        help="Sets the value for the number of targets to query at once",
    )
    parser.add_argument(
        "--load_state",
        type=str,
        default="True",
        help="WARNING: Setting this value to False clears the old state.",
    )
    args = parser.parse_args()
    print("Parsed arguments:", args)
    validator = BettensorValidator(parser=parser)

    if (
        not validator.apply_config(bt_classes=[bt.subtensor, bt.logging, bt.wallet])
        or not validator.initialize_neuron()
    ):
        bt.logging.error("Unable to initialize Validator. Exiting.")
        sys.exit()

    asyncio.get_event_loop().run_until_complete(main(validator))<|MERGE_RESOLUTION|>--- conflicted
+++ resolved
@@ -103,15 +103,6 @@
                 # Save state
                 validator.save_state()
 
-<<<<<<< HEAD
-            # Update daily stats at the end of each day
-            current_date = datetime.now(timezone.utc).date()
-            if current_date > validator.last_stats_update:
-                await validator.run_sync_in_async(lambda: validator.update_daily_stats(current_date - timedelta(days=1)))
-                validator.last_stats_update = current_date
-            
-=======
->>>>>>> 5b94f27a
             # Get all axons
             all_axons = validator.metagraph.axons
             bt.logging.trace(f"All axons: {all_axons}")
@@ -223,11 +214,7 @@
             if current_block - validator.last_updated_block > 150:
                 # Sends data to the website
                 try:
-<<<<<<< HEAD
-                    result = await fetch_and_send_predictions(db_path="data/validator.db")
-=======
                     result = fetch_and_send_predictions("data/validator.db")
->>>>>>> 5b94f27a
                     bt.logging.info(f"Result status: {result}")
                     if result:
                         bt.logging.info("Predictions fetched and sent successfully")
