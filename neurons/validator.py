--- conflicted
+++ resolved
@@ -217,8 +217,6 @@
                 f"Current Step: {validator.step}, Current block: {current_block}, last_updated_block: {validator.last_updated_block}"
             )
 
-<<<<<<< HEAD
-=======
             if current_block - validator.last_updated_block > 150:
                 # Sends data to the website
                 try:
@@ -231,7 +229,6 @@
                 except Exception as e:
                     bt.logging.error(f"Error in fetch_and_send_predictions: {str(e)}")
 
->>>>>>> 5b94f27a
             if current_block - validator.last_updated_block > 298:
                 # Update results before setting weights next block
                 await validator.run_sync_in_async(validator.update_recent_games)
